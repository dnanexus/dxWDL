--- conflicted
+++ resolved
@@ -1,4 +1,4 @@
-XF<a href="https://travis-ci.org/dnanexus/dxWDL"><img src="https://travis-ci.org/dnanexus/dxWDL.svg?branch=master"/></a>
+<a href="https://travis-ci.org/dnanexus/dxWDL"><img src="https://travis-ci.org/dnanexus/dxWDL.svg?branch=master"/></a>
 
 dxWDL takes a bioinformatics pipeline written in the
 [Workflow Description Language (WDL)](http://www.openwdl.org/)
@@ -121,16 +121,8 @@
     input {
         File ref
     }
-<<<<<<< HEAD
-    scatter (j in [10, 100]) {
-        Int a_ij = i + j
-    }
-    output {
-        Array[Int] a_ij
-=======
     command {
         ls -lh ~{ref}
->>>>>>> 30e44e04
     }
 }
 ```
