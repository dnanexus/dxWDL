--- conflicted
+++ resolved
@@ -144,21 +144,6 @@
 order, from the beginning. It need not be read to the end. If the task
 does not keep this contract, it could fail in unexpected ways.
 
-<<<<<<< HEAD
-Sometimes, a task accesses files, but does not need to download them. For
-example, if it flattens a ragged array of files (`Array[Array[File]`) into
-a single dimensional array (`Array[File]`). In order to prevent the download,
-set the `download_inputs` flag in the parameter_meta section to false.
-
-Here is a task that calculates the size of a file without downloading it
-```
-task size {
-    File in_file
-
-    parameter_meta {
-        download_inputs : "false"
-    }
-=======
 Some tasks have empty command sections. For example, the `fileSize`
 task (below) calculates the size of a file, but does not need to
 download it.  In such cases, the input files are downloaded lazily,
@@ -168,7 +153,6 @@
 task fileSize {
     File in_file
 
->>>>>>> 987b0dac
     command {}
     output {
         Float num_bytes = size(in_file)
@@ -176,10 +160,7 @@
 }
 ```
 
-<<<<<<< HEAD
-=======
-
->>>>>>> 987b0dac
+
 
 ## Task and workflow inputs
 
