--- conflicted
+++ resolved
@@ -42,27 +42,7 @@
     output {
         Array[File] elements = glob('*.txt')
         Array[File] emptyFiles = glob('*.none')
-<<<<<<< HEAD
-    }
-}
-
-task z_FileSizes {
-    File car_desc
-
-    parameter_meta {
-        download_inputs : "false"
-    }
-    command <<<
-      echo "Iron" > A.txt
-      echo "Silver" > B.txt
-      echo "Gold" > C.txt
-    >>>
-    output {
-      Array[Float] file_sizes = [size("A.txt"), size("B.txt"), size("C.txt")]
-      Float car_size = size(car_desc)
-=======
         Array[Float] file_sizes = [size("A.txt"), size("B.txt"), size("C.txt")]
->>>>>>> 987b0dac
     }
 }
 
@@ -79,37 +59,6 @@
     }
 }
 
-<<<<<<< HEAD
-task z_file_ident {
-    File fileA
-    File fileB
-
-    parameter_meta {
-        download_inputs : "false"
-    }
-    command {
-    }
-    output {
-      String result = fileA
-    }
-}
-
-
-task fileSize {
-    File in_file
-
-    parameter_meta {
-        download_inputs : "false"
-    }
-    command {}
-    output {
-        Float num_bytes = size(in_file)
-    }
-}
-
-
-=======
->>>>>>> 987b0dac
 # create a ragged array of files, and count how many bytes each file-row
 # takes.
 # Create an array of [NR] files
