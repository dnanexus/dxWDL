--- conflicted
+++ resolved
@@ -1,11 +1,8 @@
 # Release Notes
 
 ## 0.35
-<<<<<<< HEAD
-=======
 - Support white space in destination argument
 - Allow providing the dx instance type directly in the runtime attributes.
->>>>>>> 026c1183
 
 ## 0.34
 - Topological sorting of workflow. By default, check for circular
