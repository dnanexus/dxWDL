# Release Notes

<<<<<<< HEAD
## 0.50
- Allowing a task to **not** download files, by setting the `download_inputs` flag to `false`
in the `parameter_meta` section.
=======
##  0.51
- Adding a `-quiet` flag to suppress warning and informational
  messages during compilation.
- Minor fixes

## 0.50
- Tasks that have an empty command section do not download files eagerly. For example,
if a task only looks at `size(file)`, it will not download the file at all.

```
task fileSize {
    File in_file

    command {}
    output {
        Float num_bytes = size(in_file)
    }
}
```

- Support docker images that reside on the platform.

>>>>>>> 987b0dac

## 0.49
- Removed limitation on maximal hourly price per instance. Some bioinformatics pipelines
regularly require heavy weight instances.
- Fixed several WDL typing issues
- Improving the internal representation of JSON objects given as input.

## 0.48
- Support string interpolation in workflow expressions
- Handle scatters where the called tasks return file arrays, and non-native
platform types. This is done by spawning a subjob to collect all the outputs
and bundle them.
- Azure us-west region is supported

## 0.47
- Support calling native DNAx applets from a WDL workflow. A helper utility
  is `dxni` (*Dx Native Interface*), it creates task wrappers for existing
  dx:applets.

## 0.46
- Allow applet/workflow inputs that are optional, and have a default.
- More friendly command line interface

## 0.45
- Default workflow inputs. The `--defaults` command line argument
embeds key-value pairs as workflow defaults. They can be overridden
at runtime if necessary.

## 0.44
- Use hashes instead of files for non-native dx types
- Do not use the help field in applet input/output arguments to carry
  WDL typing information.
- Fold small text files into the applet bash script. This speeds up the 'dx build'
  command, and avoids uploading them as separate platform files.
- Replace 'dx build' with direct API calls, additional compilation speedup.

## 0.43
- Speed up the creation of a dx:workflow. With one API call create
all the workflow stages, and add set the checksum property.
- Speeding up applet construction

## 0.42
- WDL objects: experimental
- Type coercion
- Faster compilation when applets already exist. Using bulk describe API, instead
  of looking up each applet separately.
- Adding checksum to dx:workflow objects, recompile only if it has not changed
- Specified behavior of input/output files in doc/Internals.md

## 0.41
- Minor fixes to streaming

## 0.40
- Upgrade to wdl4s version 0.15.
- Enable several compiler warnings, removing unused imports
- Bug fixes:
  * Wrong dx project name when using multiple shells, and
    different projects
  * Better handling of errors from background 'dx cat' processes.

## 0.39
- Streaming works with tasks that use docker

## 0.38
- Minor fixes, and better testing, for file streaming

## 0.37
- File download streaming

## 0.36
- Conditionals

## 0.35
- Support white space in destination argument
- Allow providing the dx instance type directly in the runtime attributes.

## 0.34
- Topological sorting of workflow. By default, check for circular
dependencies, and abort in case there are cycles. Optionally, sort the
calls to avoid forward references. This is useful for WDL scripts
that were not written by hand.
- Create an `output_section` applet for a compiled workflow. If
`--reorg` is specified on the command line, the applet also
reorganizes the output folder; it moves all intermediate results to
subfolder `intermediate`. Reorganization requires `CONTRIBUTE` level access,
which the user needs to have.
- Multi region support.

## 0.33
- Initial support for WDL pairs and maps
- Upgrade to wdl4s version 0.13
- Improve parsing for memory specifications
- Optionals can be passed as inputs and outputs from tasks.

## 0.32
- Support archive and force flags a la `dx build`. Applets and workflows
  are *not* deleted by default, the --force flag must be provided.
- If there are insufficient permissions to get the instance price list, we
  have a reasonable fallback option.
- Added namespace concept to intermediate representation.
- WDL pretty printer now retains output section.

## 0.31
- The compiler is packed into a single jar file
- Fixed glob bug

## 0.30
Bug fix release.

Corrected the checksum algorithm, to recurse through the directory
tree.

## 0.29
Improved support for scatters
  * Support an expression in a scatter collection.
  * Compile declarations before a scatter into the scatter
  applet. This optimization folds two applets into one.
  * Use wdl4s native name resolution to calculate scatter
  collection type.
  * Added documentation to doc/IR.md describing how scatters
  are compiled.

## 0.28
- Support for ragged file arrays
- Correctly handle an empty workflow output section
- Upgrade to wdl4s version 0.12
- Improvements to regression tests

## 0.27
- Support the import directive. This allows spreading definitions
  across multiple files.
- Using native wdl4s data structures, instead of pretty printing, for
  internal representation.

## 0.26
- Support passing unbound variables to calls inside scatters
- Implemented glob and size function for files
- Correctly handling empty arrays in task input/output
- Improved scatter linking. Got rid of runtime calls to get dx:applet descriptions.

## 0.25
- Allow a docker image to be specified as a parameter
- Use Travis containers for continuous integration
- Adding tests for instance type choice at runtime

## 0.24
- Support resource requirements (memory/disk) calculated from runtime variables.

## 0.23
- Rebuild an applet, only if the source code has changed. For example,
if an applet's WDL code changed, it will be rebuilt in the next compilation.

## 0.22
- Files are lazily downloaded in auxiliary applets, such as scatters. In
  tasks/applets, they are always downloaded.

## 0.21
- Adding linking information to applets that call other applets. This
ensures the correct applet-ids are invoked. No lookup by name
is performed at runtime.
- Minor bug fixes

## 0.20
- Separate compilation of workflows and tasks. A task is compiled to
single dx:applet, and a workflow is compiled to auxiliary applets and
a dx:workflow.
- WDL files containing only tasks, and no workflow, are supported
- Many improvements all around

## 0.13
- Upgrade to wdl4s v0.10
- Improving version number handling
- Minor improvements in debugging printout and error reporting

## 0.12
- The GATK pipeline compiles and runs (result not validated yet)
- Bug fixes:
  * Correct order of scatter output arrays
  * Improved handling of optionals

## 0.11
- Better compilation error messages
- Version checking
- Compiler verbose mode
- Renamed initial workflow stage to Common<|MERGE_RESOLUTION|>--- conflicted
+++ resolved
@@ -1,10 +1,5 @@
 # Release Notes
 
-<<<<<<< HEAD
-## 0.50
-- Allowing a task to **not** download files, by setting the `download_inputs` flag to `false`
-in the `parameter_meta` section.
-=======
 ##  0.51
 - Adding a `-quiet` flag to suppress warning and informational
   messages during compilation.
@@ -27,7 +22,6 @@
 
 - Support docker images that reside on the platform.
 
->>>>>>> 987b0dac
 
 ## 0.49
 - Removed limitation on maximal hourly price per instance. Some bioinformatics pipelines
