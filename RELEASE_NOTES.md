--- conflicted
+++ resolved
@@ -163,16 +163,10 @@
 - [Bug 274](https://github.com/dnanexus/dxWDL/issues/274), losing pipe symbols ('|') at the beginning of a line.
 
 **Changed**
-<<<<<<< HEAD
-- Added diagrams to [internals documentation](doc/Internals.md).
-- Made the travis continuous integration process run and check the unit tests
-- Modifed the code to a have minimal level of dependency on the dxjava toolkit. We now only use the DXAPI methods.
-=======
 - Upgrade to Cromwell 44, with support for JSON-like values in meta sections
 
 **Added**
 - Ability to put a list of upstream projects into the [extras file](./doc/ExpertOptions.md#Setting-dnanexus-specific-attributes-for-tasks).
->>>>>>> 30e44e04
 
 ## 1.12
 **Fixed**
