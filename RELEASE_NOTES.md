--- conflicted
+++ resolved
@@ -1,8 +1,6 @@
 # Release Notes
 
-<<<<<<< HEAD
 ## dev
-
 - Add support for additional parameter metadata:
   - group
   - label
@@ -12,10 +10,7 @@
   - dx_type
 -->
 
-## 1.43
-=======
 ## 1.43 11-Feb-2020
->>>>>>> e9a69312
 - Providing a tree structure representing a compiled workflow via `--execTree pretty`
 - For the json structure use `--execTree json`
 - Added support for the parameter_meta: patterns to take an object: [docs/ExpertOptions](doc/ExpertOptions.md#parameter_meta-section)
