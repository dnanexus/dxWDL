# Release Notes

## 1.22
- Upgrade to Cromwell version 46
<<<<<<< HEAD
=======
- Removed a runtime assert that was too strict. It was checking that the type of a WDL value *V* had a static WDL type *T*. However, the real question was whether *V* could be casted type *T*.
>>>>>>> c4a2242c

## 1.21.1
- Writing out a better description when raising a runtime assertion because WOM types don't match.

## 1.21
- Documented syntax limitation for task/workflow [bracket placement](README.md#Strict-syntax).
- Upgraded to sbt 1.3.0
- Improvements to the download agent

## 1.20b
- The default timeout limit for tasks is 48 hours. It can be overriden by setting a different timeout in the [extras file](./doc/ExpertOptions.md#Setting-dnanexus-specific-attributes-for-tasks).
- Fixing a bug where the database is locked, in the [dx-download-agent](https://github.com/dnanexus/dxda/).

## 1.20a
- An experimental version of dx-download-agent
- Upgrade to Cromwell 45.1

## 1.20
- Experimental version of the download-agent. Trying to reduce download failures at the beginning of a job. For internal use only.

## 1.19
- Bug fix for DxNI error
- Limit the size of the name of jobs in a scatter
- Upgrade to Cromwell v45
- Nested scatters are supported

## 1.18
- Correctly identify WDL calls with no arguments
- Dealing with the case where a WDL file imports a file, that imports another file
- Making checksums deterministic, this ensures that a compilation process will not be repeated unnecessarily.
- Added the dxWDL version number to the properties.
- Optimized queries that if a workflow/applet has already been compiled. This is done by limiting
the possible names of the data object we are searching for. We add a regular expression to the
query, bounding the legal names.

## 1.17
**Fixed**
- Setting recurse to false, when searching for existing applets and
  workflows. Fix contributed by Jeff Tratner.
- An optional output file, that does not exist, is returned as `None`.
For example, examine task `foo`.

```wdl
version 1.0
task foo {
    command {}
    output {
        File? f = "A.txt"
        Array[File?] fa = ["X.txt", "Y.txt"]
    }
}
```

Running it will return:
```
{
    "fa" : [null, null]
}
```
Note that `f` is missing. When passing through the DNAx
system, it is removed becaues it is optional and null.


## 1.16
**Fixed**
- [Bug 284](https://github.com/dnanexus/dxWDL/issues/284), dropping a default when
calling a subworkflow.

## 1.15

Improved find-data-objects queries, reducing the time to check if an
applet (or workflow) already exists on the platform. This is used when
deciding if an applet should be built, rebuilt, or archived.

To speed the query so it works on large projects with thousands of
applets and workflows, we limited the search to data objects generated
by dxWDL. These have a `dxWDL_checksum` property. This runs the risk
of missing cases where an applet name is already in use by a regular
dnanexus applet/workflow. We assume this is an unusual case. To fix this,
the existing applet can be moved or renamed.

## 1.14

**Fixed**
- Binary and decimal units are respected when specifying memory. For example, GB is 10<sup>9</sup> bytes, and GiB is 2<sup>30</sup> bytes. This follows the [memory spec](https://github.com/openwdl/wdl/blob/master/versions/1.0/SPEC.md#memory).

**Added**
- Initial support for the development WDL version, 1.1 (or 2.0). This does not include the directory type.

## 1.13
**Fixed**
- [Bug 274](https://github.com/dnanexus/dxWDL/issues/274), losing pipe symbols ('|') at the beginning of a line.

**Changed**
- Upgrade to Cromwell 44, with support for JSON-like values in meta sections

**Added**
- Ability to put a list of upstream projects into the [extras file](./doc/ExpertOptions.md#Setting-dnanexus-specific-attributes-for-tasks).

## 1.12
**Fixed**
- Tolerate platform applets/workflows with input/output specs that use non WDL types. For example, an array of applets.
- Bug when accessing call results that were not executed. For example, in `path_not_taken` the `compare` call is not made. This, incorrectly, causes an exception to be raised while evaluating `equality`.
```
version 1.0

workflow path_not_taken {
    if (false) {
        call compare
    }
    output {
        Boolean? equality = compare.equality
    }
}

task compare {
    command {}
    output {
        Boolean equality = true
    }
}
```

**Changed**
- Removed warning for variables that cannot be set from the inputs file. These are messages like this:
```
Argument unify.contig_shards, is not treated as an input, it cannot be set
Argument etl.shards, is not treated as an input, it cannot be set
Argument seq.iter_compare, is not treated as an input, it cannot be set
```
Top level call argument can now be set.

## 1.11
**Fixed**
- Default values specified for top-level calls using a JSON file.
- [Bug 272](https://github.com/dnanexus/dxWDL/issues/272)
- Runtime error when using an array of WDL structs

**Changed**
- Upgrade to Cromwell v43
- Replaced internal implementation of finding source lines for calls, with Cromwell/WOM implementation.

## 1.10
**Fixed**
- Handling of pair type in a JSON input file
- Allow overriding default values in calls from the input file. For example, in a workflow like:

```wdl
version 1.0

workflow override {
    call etl { input: a = 3 }
    output {
        Int result = etl.result
    }
}

task etl {
    input {
        Int a
        Int b = 10
    }
    command {}
    output {
        Int result = a + b
    }
}
```

We can now set b to a value other than 10, with an input file like this:

```
{
  "override.etl.b" : 5
}
```

**New**
- Support for compressed docker images (gzip)

**Changed**
- Upgrade to Cromwell v42


## 1.09
**Fixed**
- The `-p` flag was not respected
- Environment not passed correctly during compilation.
- Sorting structs by dependencies

## 1.08
**Fixed**
- [bug 259](https://github.com/dnanexus/dxWDL/issues/259). Unified the code for resolving platform paths.
- Error when downloading a file that resides in a container, rather than a project.
- Imports specified from the command line

**Changed**
- Merged `DxPath` and `DxBulkResolve` modules.

## 1.06
- Upgrade to Cromwell v41
- Mark auxiliary workflows and applets as hidden. This is a step in the direction of supporting copying of a workflow from one project to another.
- Added unit tests for the `WomValueAnalysis` module, which checks if WOM expressions are constant.
- Reducing reliance on the dxjava library, calling the DXAPI directly.
- Merged fork of the dxjava library back into the dx-toolkit.
- Use the dx-download-agent (dxda) instead of `dx download` in tasks.
- Fix for bug (https://github.com/dnanexus/dxWDL/issues/254)
- Fix for bug occurring when a `struct` is imported twice

## 1.05
- Got DxNI to work for DNAnexus apps, not just applets.
- Added links to applets that are referenced inside WDL fragments. This should allow, at some point, copying workflows between projects.
- Moved applet meta-information into the `details` field. This makes dx:applets more readable.
- Wrote unit-tests for the `WdlVarLinks` module.
- Batching file-describe, and file-resolve calls.

## 1.04
- Precalculate instance types. There are tasks that calculate the instance type they need in the runtime section. If the task call is made from a workflow fragment, we can calculate the instance type then and there. This allows launching directly in the correct instance type, instead of launching an additional job.
- Fixed bug in expression evaluation at runtime (https://github.com/dnanexus/dxWDL/issues/240)
- Improved unit-test coverage

## 1.03
- Bug fixes related to optional arguments (https://github.com/dnanexus/dxWDL/issues/235).

## 1.02
- Removed the instance-type database, and wom source code from the inputs of applets.
- Added the WDL source code to workflow and applet objects on the platform. It is stored in the details field, and
can be easily [retrieved](./doc/ExpertOptions.md#Getting-WDL-sources). It has been removed from the generated applet bash script.
- Initial support for the `struct` type
- Check that the reserved substring '___' is not used in the source WDL code. This sequence is used
  to translate dots ('.') into DNAx inputs and outputs. Dots are invalid symbols there.
- Bug fixes: https://github.com/dnanexus/dxWDL/issues/224, https://github.com/dnanexus/dxWDL/issues/227, https://github.com/dnanexus/dxWDL/issues/228

## 1.01
- Ensure that native docker uses the machine's hostname (i.e., the job ID) as
  the hostname, matching the previous behavior of dx-docker. This allows
  setting the job ID in error messages, helping debugging. Contributed by Jeff Tratner.

## 1.00
- Support for WDL version 1.0, as well as draft-2. There are two features
that are not yet supported: `struct`, and nested scatters. Work is ongoing
to address these omissions.

## 0.81.5
- Adding debug information to conversions from JSON to WDL variables. This helps
track down runtime problems with missing variables that a task is expecting. Previously,
we didn't know which variable was having a problem.

## 0.81.4
- Bug fix for complex cases where WDL files import each other.

## 0.81.3
- Bug fix for native docker. There was a problem when a docker image was using an internally defined
user; it didn't have the necessary permissions to create output files on the worker.

## 0.81.2
- Support NTLM proxies. If your organization is configured with an NTLM proxy,
you can use it like this:
```
$ export HTTP_PROXY_METHOD=ntlm
$ export HTTP_PROXY_DOMAIN = acme.com
$ export HTTP_PROXY = https://john_smith:welcome1@proxy.acme.com:8080
$ java -jar dxWDL.jar ...
```


## 0.81.1
- Supporting proxy configuration with user and password. For example:
```
$ export HTTPS_PROXY = https://john_smith:welcome1@proxy.acme.com:8080
```

## 0.81

- [Proxy configuration](./doc/ExpertOptions.md#Proxy-configurations). If your organization interposes a proxy between the internal machines and external hosts, you can set the environment variable `HTTP_PROXY` (or `HTTPS_PROXY`) to point to the proxy. The compiler will pass all of its dnanexus API calls through that proxy. For example, if you perform the following on the command line shell:

```bash
$ export HTTP_PROXY = proxy.acme.com:8080
$ java -jar dxWDL.jar ...
```

the compiler will route all requests through the machine `proxy.acme.com` on port `8080`.

## 0.80

- Native docker is now the default. If you still want to use [dx-docker](https://wiki.dnanexus.com/Developer-Tutorials/Using-Docker-Images), the `-useDxDocker` flag is available. In order to store a docker image on the platform, you can do `docker save`, and upload the tarball to a file. More details are provided in the [export options](./doc/ExpertOptions.md#Docker).

- The compiler emits a warning for partialy defined workflow outputs. For example, in workflow `foo`, the output `add.result` is partial, because it is not assigned to a variable. Partial definitions are discarded during compilation, hence the warning.

```wdl
workflow foo {
  call add { ... }
  output {
     add.result
  }
}
```

To avoid this problem, rewrite like this:

```wdl
workflow foo {
  call add { ... }
  output {
     Int r = add.result
  }
}
```

- Update test scripts for python3

## 0.79.1

- Version [docker-based runner script](https://github.com/dnanexus/dxWDL/tree/master/scripts/compiler_image/run-dxwdl-docker)
- Do not call sudo in runner script, in case system is set up not to require
  sudo to run Docker.
- Rename run script to `run-dxwdl-docker`

```
$ export DXWDL_VERSION=0.79.1
$ sudo run-dxwdl-docker compile /path/to/foo.wdl -project project-xxx
```

## 0.79
- Support [per task dx-attributes](./doc/ExpertOptions.md#Setting-dnanexus-specific-attributes-for-tasks).
- Report a warning for a non-empty runtime section in a native applet, instead of throwing an error. Note
that the WDL runtime section will be ignored, the native definitions will be used instead.
- Fix bug when using [spaces in output files](https://github.com/dnanexus/dxWDL/issues/181)
- Eliminate a job-describe API call from all tasks. This reduces overall platform load,
which is important in volume workflows.
- Support for [private docker registries](./doc/ExperOptions.md#Native-docker-and-private-registries)
- A [docker image](https://hub.docker.com/r/dnanexus/dxwdl) for
running the compiler without needing to install dependencies. You can
use the
[dxwdl](https://github.com/dnanexus/dxWDL/tree/master/scripts/compiler_image/dxwdl)
script to compile file `foo.wdl` like this:

```bash
$ runc.sh compile /path/to/foo.wdl -project project-xxxx
```

- Instructions for how to replace the built in
  [reorganize workflow outputs](./doc/ExpertOptions.md#Use-your-own-applet) applet,
  with your [own](./doc/ExpertOptions.md#Handling-intermediate-workflow-outputs).


## 0.78.1
- Support the `restartableEntryPoints` applet option in the `extras` file.

## 0.78
- Clone the dxWDL runtime asset to local project, to allow sub-jobs access to it.

## 0.77
- Improve user message when pretty printing an erroneous WDL file.
- New command line flag `--leaveWorkflowsOpen`, that leaves the toplevel workflow
open. This option is intended for power users, it allows modifying the workflow
after the compiler is done.
- Figure out the smallest instance from the *current* price list,
avoid the use of a hardcoded instance type. On the Azure cloud, an
applet failed because it tried using the hardcoded `mem1_ssd1_x4`
instance, which does not exist there (only on AWS).

## 0.76
- Handle using an asset that lives in another project by creating a local
record for it.

## 0.75
- Upgrade to Ubuntu 16.04
- Preparatory work for supporting WOM as a compilation intermediate representation.

## 0.74.1
- Removed inlining of tasks code into auxiliary applets. This was causing
a workflow to change when a task was modified, violating separate compilation,
and not allowing executable cloning to work.

## 0.74
- Improving test and release scripts.
- Adding printout for the dxWDL version to running applets and workflows
- Check and throw an exception if an asset is not in the current project. It
needs to be cloned.
- Supporting Amsterdam (azure:westeurope) and Berlin (aws:eu-central-1) regions.
- Fixed error in collecting results from an optional workflow branch.

## 0.72
- Put the project-wide reuse of applets under a special flag `projectWideReuse`.
- Improved the queries to find dx:executables on the target path.
- Improvements to the algorithm for splitting a WDL code block into parts.

## 0.71
- In an unlocked workflow, compile toplevel calls with no
subexpressions to dx stages. The
[expert options](./doc/ExpertOptions.md#toplevel-calls-compiled-as-stages)
page has a full description of the feature.
- Allow the compiler to reuse applets that have been archived. Such
applets are moved to a `.Archive` directory, and the creation date is
appended to the applet name, thereby modifying the applet name. The
name changes causes the search to fail. This was fixed by loosening the
search criterion.

## 0.70
- Upgrade to Cromwell 33.1
- Reuse applets and workflows inside a rpoject. The compiler now looks
for an applet/workflow with the correct name and checksum anywhere in
the project, not just in the target directory. This resolved
issue (https://github.com/dnanexus/dxWDL/issues/154).

## 0.69
- Support importing http URLs
- Simplified handling of imports and workflow decomposition
- Fixed issue (https://github.com/dnanexus/dxWDL/issues/148). This was a bug
occuring when three or more files with the same name were downloaded to
a task.
- Fixed issue (https://github.com/dnanexus/dxWDL/issues/146). This
occurred when (1) a workflow called a task, and (2) the task and the workflow had
an input with the same name but different types. For example, workflow
`w` calls task `PTAsays`, both use input `fruit`, but it has types
`Array[String]` and `String`.

```wdl
workflow w {
    Array[String] fruit = ["Banana", "Apple"]
    scatter (index in indices) {
        call PTAsays {
            input: fruit = fruit[index], y = " is good to eat"
        }
        call Add { input:  a = 2, b = 4 }
    }
}

task PTAsays {
    String fruit
    String y
     ...
}
```

## 0.68.1
- Fixing build and release scripts.
- Allowing non-priviliged users to find the dxWDL runtime asset in
the public repository.

## 0.68
- Throw an exception if a wrapper for a native platform call has
a non-empty runtime section.
- Use an SSD instance for the collect sub-jobs.
- Remove the runtime check for calling a task with missing values,
fix issue (https://github.com/dnanexus/dxWDL/issues/112). The check
is overly restrictive. The task could have a default, or, be able to
tolerate the missing argument.

## 0.67
- Color coding outputs, yellow for warnings, red for errors.
- Indenting information output in verbose mode
- Removing the use of `dx pwd`. The user needs to specify the
destination path on the command line. A way to avoid this, is to compile
from the dx-toolkit, with the upcoming `dx compile` command.


## 0.66.2
- Allow variable and task names to include the sub-string "last"
- Workflow fragment applets inherit access properties from the extras
file.

## 0.66.1
- Ignoring unknown runtime attributes in the extras file.

## 0.66
- Decomposing a workflow when there is a declaration after a call. For example,
workflow `foo` needs to be decomposed. The workflow fragment runner does not
handle dependencies, and cannot wait for the `add` call to complete.

```wdl
workflow foo {
    Array[Int] numbers

    scatter (i in numbers) {
        call add { input: a=i, b=1}
        Int m = add.result + 2
    }

    output {
        Array[Int] ms = m
    }
}
```

- Setting debug levels at runtime. The compiler flag `runtimeDebugLevel` can be set to 0, 1, or 2.
Level 2 is maximum verbosity, level 1 is the default, zero is minimal outputs.

- Upgrade to Cromwell version 32.

- Using headers to speed up the workflow decomposition step. The idea
is to represent a WDL file with header. When a file is imported, we
use the header, instead of pulling in the entire WDL code, including
its own imports.

- Support setting defaults in applets, not just workflows. This can be done with the `--defaults`
command line option, and a JSON file of WDL inputs.

## 0.65
- Optimization for the case of launching an instance where it is
calculated at runtime.

- Support dnanexus configuration options for tasks. Setting
the execution policy, timeout policies, and access
control can be achieved by specifying the default option in the
`default_taskdx_attributes` section of the `extras` file. For
example:

```json
{
  "default_task_dx_attributes" : {
    "runSpec": {
        "executionPolicy": {
          "restartOn": {
            "*": 3
          }
        },
        "timeoutPolicy": {
          "*": {
            "hours": 12
          }
        },
        "access" : {
          "project": "CONTRIBUTE",
          "allProjects": "VIEW",
          "network": [
            "*"
          ],
          "developer": true
        }
      }
  }
}
```

- Improved error message for namespace validation. Details are no longer hidden when
the `-quiet` flag is set.

- Reduced logging verbosity at runtime. Disabled printing of directory structure when running
tasks, as the directories could be very large.

- Added support for calling native DNAx apps. The command

```
java -jar dxWDL.jar dxni -apps -o my_apps.wdl
```

instructs the compiler to search for all the apps you can call, and create WDL
tasks for them.


## 0.64
- Support for setting defaults for all task runtime attributes has been added.
This is similar to the Cromwell style. The `extras` command line flag takes a JSON file
as an argument. For example, if `taskAttrs.json` is this file:
```json
{
    "default_runtime_attributes" : {
      "docker" : "quay.io/encode-dcc/atac-seq-pipeline:v1"
    }
}
```

Then adding it to the compilation command line will add the `atac-seq` docker image to all
tasks by default.
```
java -jar dxWDL-0.44.jar compile test/files.wdl -defaults test/files_input.json -extras taskAttrs.json
```

- Reduced the number of auxiliary jobs launched when a task specifies the instance type dynamically.
A task can do this is by specifiying runtime attributes with expressions.
- Added the value iterated on in scatters

## 0.63
- Upgrade to cromwell-31 WDL/WOM library
- Report multiple validation errors in one step; do not throw an exception for
the first one and stop.
- Reuse more of Cromwell's stdlib implementation
- Close generated dx workflows


## 0.62.2
- Bug fix for case where optional optional types were generated. For example, `Int??`.

## 0.62

- Nested scatters and if blocks
- Support for missing arguments has been removed, the compiler will generate
an error in such cases.


## 0.61.1

- When a WDL workflow has an empty outputs section, no outputs will be generated.

## 0.61

- Decomposing a large block into a sub-workflow, and a call. For
example, workflow `foobar` has a complex scatter block, one that has
more than one call. It is broken down into the top-level workflow
(`foobar`), and a subworkflow (`foobar_add`) that encapsulates the
inner block.

```
workflow foobar {
  Array[Int] ax

  scatter (x in ax) {
    Int y = x + 4
    call add { input: a=y, b=x }
    Int base = add.result
    call mul { input: a=base, n=x}
  }
  output {
    Array[Int] result = mul.result
  }
}

task add {
  Int a
  Int b
  command {}
  output {
    Int result = a + b
  }
}

task mul {
  Int a
  Int n
  command {}
  output {
    Int result = a ** b
  }
}
```

Two pieces are together equivalent to the original workflow.
```
workflow foobar {
  Array[Int] ax
  scatter (x in ax) {
    Int y = x + 4
    call foobar_add { x=x, y=y }
  }
  output {
    Array[Int] result = foobar_add.mul_result
  }
}

workflow foobar_add {
  Int x
  Int y

  call add { input: a=y, b=x }
  Int base = add.result
  call mul { input: a=base, n=x}

  output {
     Int add_result = add.result
     Int out_base = base
     Int mul_result = mul.result
   }
 }
```

- A current limitation is that subworkflows, created in this way, give errors
for missing variables.
- The allowed syntax for workflow outputs has been tightened. An output
declaration must have a type and and a value. For example, this is legal:
```
output {
   Int add_result = add.result
}
```

but this is not:
```
output {
   add.result
}
```

## 0.60.2
- Minor bug fixes

## 0.60.1
- Bug fix release

## 0.60
- Split README into introduction, and advanced options. This should, hopefully, make
the top level text easier for the beginner.
- A workflow can call another workflow (subworkflow). Currently,
  the UI support for this feature is undergoing improvements.
- The search path for import can be extended by using the `--imports` command line argument.
This is useful when the source WDL files are spread across several directories.

## 0.59
- Improved handling of pricing list
- Upgraded to the new wdl4s library, that now lives in the cromwell
  repository under cromwell-wdl. The cromwell version is 30.2.

## 0.58
- Adhering to WDL spec: a declaration set to a constant is
treated as an input. In the example, `contamination` is compiled to
a workflow input with a default of `0.75`.

```
workflow w {
  Float contamination = 0.75
}
```

- Improving naming of workflow stages, and how their appear in the UI.
- Fixed regression in compilation of stand-alone applets.
- Fixed bug when pretty-printing applets that use <<<,>>> instead of {,}

## 0.57
- Fixed bug in setting workflow defaults from JSON file
- Improved behavior of the `sub` and `size` stdlib functions
- Improved naming convention for scatter/if workflow stages.

## 0.56
- Access to arguments in calls inside scatters. This
feature was lost while supporting locked-down workflows.

```
task Add {
    Int a
    Int b
    command {}
    output {
        Int result = a + b
    }
}

workflow w {
    scatter (i in [1, 10, 100]) {
        call Add { input: a=i }
    }
}
```

For example, in workflow `w`, argument `b` is missing from the `Add`
call. It is now possible to set it it from the command line with `dx
run w -iscatter_1.Add_b=3`. With an inputs file, the syntax is:
`w.Add.b = 3`.

- Fixed bad interaction with the UI, where default values were omitted.

## 0.55
- Improved support for conditionals and optional values
- Automated tests for both locked and regular workflows
- Various minor bug fixes

## 0.54
- More accurate detection of the IO classes in dx:applets.
- Improved handling of WDL constants. For example, multi word
constants such as `["1", "2", "4"]`, and `4 + 11` are recognized as
such. When possible, they are evaluated at runtime.
- Revert default compilation to a regular workflow. It is possible to
compile to a locked-down workflow by specifying `-locked` on the
command line. To specify command workflow inputs from the command line
use:
```
dx run foo -i0.N=19
```


## 0.53
- Not closing dx:workflow objects, this is too restrictive.


## 0.52
- Uplift the code to use DNAnexus workflow inputs and outputs.
Running a workflow now has slighly easier command line syntax.
For example, if workflow `foo` takes an integer
argument `N`, then running it through the CLI is done like
this:

```
dx run foo -iN=19
```

- Revamp the conversions between dx:file and wdl:file. This allows
specifying dx files in defaults.
- Initial support for non-empty WDL array types, for example `Array[String]+`.
- Improved handling of optional values

- An experimental new syntax for specifying inputs where the workflow
is underspecified. WDL allows leaving required call inputs unassigned, and
specifying them from the input file. For example, workflow `math`
calls task `add`, but does not specify argument `b`. It can then
be specified from the input file as follows: `{ "math.add.b" : 3}`.

```
task add {
    Int a
    Int b
    output {
        Int result = a + b
    }
}

workflow math {
    call add { input: a = 3 }
    output {
       add.result
    }
}
```

The dx:workflow that is compiled from `math` can set this variable from
the command line as follows:
```
dx run math -iadd___b=5
```

This command line syntax may change in the future.

## 0.51
- Adding a `-quiet` flag to suppress warning and informational
  messages during compilation.
- Minor fixes

## 0.50
- Tasks that have an empty command section do not download files eagerly. For example,
if a task only looks at `size(file)`, it will not download the file at all.

```
task fileSize {
    File in_file

    command {}
    output {
        Float num_bytes = size(in_file)
    }
}
```

- Support docker images that reside on the platform.


## 0.49
- Removed limitation on maximal hourly price per instance. Some bioinformatics pipelines
regularly require heavy weight instances.
- Fixed several WDL typing issues
- Improving the internal representation of JSON objects given as input.

## 0.48
- Support string interpolation in workflow expressions
- Handle scatters where the called tasks return file arrays, and non-native
platform types. This is done by spawning a subjob to collect all the outputs
and bundle them.
- Azure us-west region is supported

## 0.47
- Support calling native DNAx applets from a WDL workflow. A helper utility
  is `dxni` (*Dx Native Interface*), it creates task wrappers for existing
  dx:applets.

## 0.46
- Allow applet/workflow inputs that are optional, and have a default.
- More friendly command line interface

## 0.45
- Default workflow inputs. The `--defaults` command line argument
embeds key-value pairs as workflow defaults. They can be overridden
at runtime if necessary.

## 0.44
- Use hashes instead of files for non-native dx types
- Do not use the help field in applet input/output arguments to carry
  WDL typing information.
- Fold small text files into the applet bash script. This speeds up the 'dx build'
  command, and avoids uploading them as separate platform files.
- Replace 'dx build' with direct API calls, additional compilation speedup.

## 0.43
- Speed up the creation of a dx:workflow. With one API call create
all the workflow stages, and add set the checksum property.
- Speeding up applet construction

## 0.42
- WDL objects: experimental
- Type coercion
- Faster compilation when applets already exist. Using bulk describe API, instead
  of looking up each applet separately.
- Adding checksum to dx:workflow objects, recompile only if it has not changed
- Specified behavior of input/output files in doc/Internals.md

## 0.41
- Minor fixes to streaming

## 0.40
- Upgrade to wdl4s version 0.15.
- Enable several compiler warnings, removing unused imports
- Bug fixes:
  * Wrong dx project name when using multiple shells, and
    different projects
  * Better handling of errors from background 'dx cat' processes.

## 0.39
- Streaming works with tasks that use docker

## 0.38
- Minor fixes, and better testing, for file streaming

## 0.37
- File download streaming

## 0.36
- Conditionals

## 0.35
- Support white space in destination argument
- Allow providing the dx instance type directly in the runtime attributes.

## 0.34
- Topological sorting of workflow. By default, check for circular
dependencies, and abort in case there are cycles. Optionally, sort the
calls to avoid forward references. This is useful for WDL scripts
that were not written by hand.
- Create an `output_section` applet for a compiled workflow. If
`--reorg` is specified on the command line, the applet also
reorganizes the output folder; it moves all intermediate results to
subfolder `intermediate`. Reorganization requires `CONTRIBUTE` level access,
which the user needs to have.
- Multi region support.

## 0.33
- Initial support for WDL pairs and maps
- Upgrade to wdl4s version 0.13
- Improve parsing for memory specifications
- Optionals can be passed as inputs and outputs from tasks.

## 0.32
- Support archive and force flags a la `dx build`. Applets and workflows
  are *not* deleted by default, the --force flag must be provided.
- If there are insufficient permissions to get the instance price list, we
  have a reasonable fallback option.
- Added namespace concept to intermediate representation.
- WDL pretty printer now retains output section.

## 0.31
- The compiler is packed into a single jar file
- Fixed glob bug

## 0.30
Bug fix release.

Corrected the checksum algorithm, to recurse through the directory
tree.

## 0.29
Improved support for scatters
  * Support an expression in a scatter collection.
  * Compile declarations before a scatter into the scatter
  applet. This optimization folds two applets into one.
  * Use wdl4s native name resolution to calculate scatter
  collection type.
  * Added documentation to doc/IR.md describing how scatters
  are compiled.

## 0.28
- Support for ragged file arrays
- Correctly handle an empty workflow output section
- Upgrade to wdl4s version 0.12
- Improvements to regression tests

## 0.27
- Support the import directive. This allows spreading definitions
  across multiple files.
- Using native wdl4s data structures, instead of pretty printing, for
  internal representation.

## 0.26
- Support passing unbound variables to calls inside scatters
- Implemented glob and size function for files
- Correctly handling empty arrays in task input/output
- Improved scatter linking. Got rid of runtime calls to get dx:applet descriptions.

## 0.25
- Allow a docker image to be specified as a parameter
- Use Travis containers for continuous integration
- Adding tests for instance type choice at runtime

## 0.24
- Support resource requirements (memory/disk) calculated from runtime variables.

## 0.23
- Rebuild an applet, only if the source code has changed. For example,
if an applet's WDL code changed, it will be rebuilt in the next compilation.

## 0.22
- Files are lazily downloaded in auxiliary applets, such as scatters. In
  tasks/applets, they are always downloaded.

## 0.21
- Adding linking information to applets that call other applets. This
ensures the correct applet-ids are invoked. No lookup by name
is performed at runtime.
- Minor bug fixes

## 0.20
- Separate compilation of workflows and tasks. A task is compiled to
single dx:applet, and a workflow is compiled to auxiliary applets and
a dx:workflow.
- WDL files containing only tasks, and no workflow, are supported
- Many improvements all around

## 0.13
- Upgrade to wdl4s v0.10
- Improving version number handling
- Minor improvements in debugging printout and error reporting

## 0.12
- The GATK pipeline compiles and runs (result not validated yet)
- Bug fixes:
  * Correct order of scatter output arrays
  * Improved handling of optionals

## 0.11
- Better compilation error messages
- Version checking
- Compiler verbose mode
- Renamed initial workflow stage to Common<|MERGE_RESOLUTION|>--- conflicted
+++ resolved
@@ -2,10 +2,7 @@
 
 ## 1.22
 - Upgrade to Cromwell version 46
-<<<<<<< HEAD
-=======
 - Removed a runtime assert that was too strict. It was checking that the type of a WDL value *V* had a static WDL type *T*. However, the real question was whether *V* could be casted type *T*.
->>>>>>> c4a2242c
 
 ## 1.21.1
 - Writing out a better description when raising a runtime assertion because WOM types don't match.
