# Release Notes

## 0.74.1
- Removed inlining of tasks code into auxiliary applets. This was causing
a workflow to change when a task was modified, violating separate compilation,
and not allowing executable cloning to work.

## 0.74
- Improving test and release scripts.
- Adding printout for the dxWDL version to running applets and workflows
- Check and throw an exception if an asset is not in the current project. It
needs to be cloned.
- Supporting Amsterdam (azure:westeurope) and Berlin (aws:eu-central-1) regions.
- Fixed error in collecting results from an optional workflow branch.

## 0.72
- Put the project-wide reuse of applets under a special flag `projectWideReuse`.
- Improved the queries to find dx:executables on the target path.
- Improvements to the algorithm for splitting a WDL code block into parts.

## 0.71
- In an unlocked workflow, compile toplevel calls with no
subexpressions to dx stages. The
[expert options](./doc/ExpertOptions.md#toplevel-calls-compiled-as-stages)
page has a full description of the feature.
- Allow the compiler to reuse applets that have been archived. Such
applets are moved to a `.Archive` directory, and the creation date is
appended to the applet name, thereby modifying the applet name. The
name changes causes the search to fail. This was fixed by loosening the
search criterion.

## 0.70
- Upgrade to Cromwell 33.1
- Reuse applets and workflows inside a rpoject. The compiler now looks
for an applet/workflow with the correct name and checksum anywhere in
the project, not just in the target directory. This resolved
issue (https://github.com/dnanexus/dxWDL/issues/154).
<<<<<<< HEAD
- Upgrade to Ubuntu 16.04
=======
>>>>>>> 8c10e03f

## 0.69
- Support importing http URLs
- Simplified handling of imports and workflow decomposition
- Fixed issue (https://github.com/dnanexus/dxWDL/issues/148). This was a bug
occuring when three or more files with the same name were downloaded to
a task.
- Fixed issue (https://github.com/dnanexus/dxWDL/issues/146). This
occurred when (1) a workflow called a task, and (2) the task and the workflow had
an input with the same name but different types. For example, workflow
`w` calls task `PTAsays`, both use input `fruit`, but it has types
`Array[String]` and `String`.

```wdl
workflow w {
    Array[String] fruit = ["Banana", "Apple"]
    scatter (index in indices) {
        call PTAsays {
            input: fruit = fruit[index], y = " is good to eat"
        }
        call Add { input:  a = 2, b = 4 }
    }
}

task PTAsays {
    String fruit
    String y
     ...
}
```

## 0.68.1
- Fixing build and release scripts.
- Allowing non-priviliged users to find the dxWDL runtime asset in
the public repository.

## 0.68
- Throw an exception if a wrapper for a native platform call has
a non-empty runtime section.
- Use an SSD instance for the collect sub-jobs.
- Remove the runtime check for calling a task with missing values,
fix issue (https://github.com/dnanexus/dxWDL/issues/112). The check
is overly restrictive. The task could have a default, or, be able to
tolerate the missing argument.

## 0.67
- Color coding outputs, yellow for warnings, red for errors.
- Indenting information output in verbose mode
- Removing the use of `dx pwd`. The user needs to specify the
destination path on the command line. A way to avoid this, is to compile
from the dx-toolkit, with the upcoming `dx compile` command.


## 0.66.2
- Allow variable and task names to include the sub-string "last"
- Workflow fragment applets inherit access properties from the extras
file.

## 0.66.1
- Ignoring unknown runtime attributes in the extras file.

## 0.66
- Decomposing a workflow when there is a declaration after a call. For example,
workflow `foo` needs to be decomposed. The workflow fragment runner does not
handle dependencies, and cannot wait for the `add` call to complete.

```wdl
workflow foo {
    Array[Int] numbers

    scatter (i in numbers) {
        call add { input: a=i, b=1}
        Int m = add.result + 2
    }

    output {
        Array[Int] ms = m
    }
}
```

- Setting debug levels at runtime. The compiler flag `runtimeDebugLevel` can be set to 0, 1, or 2.
Level 2 is maximum verbosity, level 1 is the default, zero is minimal outputs.

- Upgrade to Cromwell version 32.

- Using headers to speed up the workflow decomposition step. The idea
is to represent a WDL file with header. When a file is imported, we
use the header, instead of pulling in the entire WDL code, including
its own imports.

- Support setting defaults in applets, not just workflows. This can be done with the `--defaults`
command line option, and a JSON file of WDL inputs.

## 0.65
- Optimization for the case of launching an instance where it is
calculated at runtime.

- Support dnanexus configuration options for tasks. Setting
the execution policy, timeout policies, and access
control can be achieved by specifying the default option in the
`default_taskdx_attributes` section of the `extras` file. For
example:

```json
{
  "default_task_dx_attributes" : {
    "runSpec": {
        "executionPolicy": {
          "restartOn": {
            "*": 3
          }
        },
        "timeoutPolicy": {
          "*": {
            "hours": 12
          }
        },
        "access" : {
          "project": "CONTRIBUTE",
          "allProjects": "VIEW",
          "network": [
            "*"
          ],
          "developer": true
        }
      }
  }
}
```

- Improved error message for namespace validation. Details are no longer hidden when
the `-quiet` flag is set.

- Reduced logging verbosity at runtime. Disabled printing of directory structure when running
tasks, as the directories could be very large.

- Added support for calling native DNAx apps. The command

```
java -jar dxWDL.jar dxni -apps -o my_apps.wdl
```

instructs the compiler to search for all the apps you can call, and create WDL
tasks for them.


## 0.64
- Support for setting defaults for all task runtime attributes has been added.
This is similar to the Cromwell style. The `extras` command line flag takes a JSON file
as an argument. For example, if `taskAttrs.json` is this file:
```json
{
    "default_runtime_attributes" : {
      "docker" : "quay.io/encode-dcc/atac-seq-pipeline:v1"
    }
}
```

Then adding it to the compilation command line will add the `atac-seq` docker image to all
tasks by default.
```
java -jar dxWDL-0.44.jar compile test/files.wdl -defaults test/files_input.json -extras taskAttrs.json
```

- Reduced the number of auxiliary jobs launched when a task specifies the instance type dynamically.
A task can do this is by specifiying runtime attributes with expressions.
- Added the value iterated on in scatters

## 0.63
- Upgrade to cromwell-31 WDL/WOM library
- Report multiple validation errors in one step; do not throw an exception for
the first one and stop.
- Reuse more of Cromwell's stdlib implementation
- Close generated dx workflows


## 0.62.2
- Bug fix for case where optional optional types were generated. For example, `Int??`.

## 0.62

- Nested scatters and if blocks
- Support for missing arguments has been removed, the compiler will generate
an error in such cases.


## 0.61.1

- When a WDL workflow has an empty outputs section, no outputs will be generated.

## 0.61

- Decomposing a large block into a sub-workflow, and a call. For
example, workflow `foobar` has a complex scatter block, one that has
more than one call. It is broken down into the top-level workflow
(`foobar`), and a subworkflow (`foobar_add`) that encapsulates the
inner block.

```
workflow foobar {
  Array[Int] ax

  scatter (x in ax) {
    Int y = x + 4
    call add { input: a=y, b=x }
    Int base = add.result
    call mul { input: a=base, n=x}
  }
  output {
    Array[Int] result = mul.result
  }
}

task add {
  Int a
  Int b
  command {}
  output {
    Int result = a + b
  }
}

task mul {
  Int a
  Int n
  command {}
  output {
    Int result = a ** b
  }
}
```

Two pieces are together equivalent to the original workflow.
```
workflow foobar {
  Array[Int] ax
  scatter (x in ax) {
    Int y = x + 4
    call foobar_add { x=x, y=y }
  }
  output {
    Array[Int] result = foobar_add.mul_result
  }
}

workflow foobar_add {
  Int x
  Int y

  call add { input: a=y, b=x }
  Int base = add.result
  call mul { input: a=base, n=x}

  output {
     Int add_result = add.result
     Int out_base = base
     Int mul_result = mul.result
   }
 }
```

- A current limitation is that subworkflows, created in this way, give errors
for missing variables.
- The allowed syntax for workflow outputs has been tightened. An output
declaration must have a type and and a value. For example, this is legal:
```
output {
   Int add_result = add.result
}
```

but this is not:
```
output {
   add.result
}
```

## 0.60.2
- Minor bug fixes

## 0.60.1
- Bug fix release

## 0.60
- Split README into introduction, and advanced options. This should, hopefully, make
the top level text easier for the beginner.
- A workflow can call another workflow (subworkflow). Currently,
  the UI support for this feature is undergoing improvements.
- The search path for import can be extended by using the `--imports` command line argument.
This is useful when the source WDL files are spread across several directories.

## 0.59
- Improved handling of pricing list
- Upgraded to the new wdl4s library, that now lives in the cromwell
  repository under cromwell-wdl. The cromwell version is 30.2.

## 0.58
- Adhering to WDL spec: a declaration set to a constant is
treated as an input. In the example, `contamination` is compiled to
a workflow input with a default of `0.75`.

```
workflow w {
  Float contamination = 0.75
}
```

- Improving naming of workflow stages, and how their appear in the UI.
- Fixed regression in compilation of stand-alone applets.
- Fixed bug when pretty-printing applets that use <<<,>>> instead of {,}

## 0.57
- Fixed bug in setting workflow defaults from JSON file
- Improved behavior of the `sub` and `size` stdlib functions
- Improved naming convention for scatter/if workflow stages.

## 0.56
- Access to arguments in calls inside scatters. This
feature was lost while supporting locked-down workflows.

```
task Add {
    Int a
    Int b
    command {}
    output {
        Int result = a + b
    }
}

workflow w {
    scatter (i in [1, 10, 100]) {
        call Add { input: a=i }
    }
}
```

For example, in workflow `w`, argument `b` is missing from the `Add`
call. It is now possible to set it it from the command line with `dx
run w -iscatter_1.Add_b=3`. With an inputs file, the syntax is:
`w.Add.b = 3`.

- Fixed bad interaction with the UI, where default values were omitted.

## 0.55
- Improved support for conditionals and optional values
- Automated tests for both locked and regular workflows
- Various minor bug fixes

## 0.54
- More accurate detection of the IO classes in dx:applets.
- Improved handling of WDL constants. For example, multi word
constants such as `["1", "2", "4"]`, and `4 + 11` are recognized as
such. When possible, they are evaluated at runtime.
- Revert default compilation to a regular workflow. It is possible to
compile to a locked-down workflow by specifying `-locked` on the
command line. To specify command workflow inputs from the command line
use:
```
dx run foo -i0.N=19
```


## 0.53
- Not closing dx:workflow objects, this is too restrictive.


## 0.52
- Uplift the code to use DNAnexus workflow inputs and outputs.
Running a workflow now has slighly easier command line syntax.
For example, if workflow `foo` takes an integer
argument `N`, then running it through the CLI is done like
this:

```
dx run foo -iN=19
```

- Revamp the conversions between dx:file and wdl:file. This allows
specifying dx files in defaults.
- Initial support for non-empty WDL array types, for example `Array[String]+`.
- Improved handling of optional values

- An experimental new syntax for specifying inputs where the workflow
is underspecified. WDL allows leaving required call inputs unassigned, and
specifying them from the input file. For example, workflow `math`
calls task `add`, but does not specify argument `b`. It can then
be specified from the input file as follows: `{ "math.add.b" : 3}`.

```
task add {
    Int a
    Int b
    output {
        Int result = a + b
    }
}

workflow math {
    call add { input: a = 3 }
    output {
       add.result
    }
}
```

The dx:workflow that is compiled from `math` can set this variable from
the command line as follows:
```
dx run math -iadd___b=5
```

This command line syntax may change in the future.

## 0.51
- Adding a `-quiet` flag to suppress warning and informational
  messages during compilation.
- Minor fixes

## 0.50
- Tasks that have an empty command section do not download files eagerly. For example,
if a task only looks at `size(file)`, it will not download the file at all.

```
task fileSize {
    File in_file

    command {}
    output {
        Float num_bytes = size(in_file)
    }
}
```

- Support docker images that reside on the platform.


## 0.49
- Removed limitation on maximal hourly price per instance. Some bioinformatics pipelines
regularly require heavy weight instances.
- Fixed several WDL typing issues
- Improving the internal representation of JSON objects given as input.

## 0.48
- Support string interpolation in workflow expressions
- Handle scatters where the called tasks return file arrays, and non-native
platform types. This is done by spawning a subjob to collect all the outputs
and bundle them.
- Azure us-west region is supported

## 0.47
- Support calling native DNAx applets from a WDL workflow. A helper utility
  is `dxni` (*Dx Native Interface*), it creates task wrappers for existing
  dx:applets.

## 0.46
- Allow applet/workflow inputs that are optional, and have a default.
- More friendly command line interface

## 0.45
- Default workflow inputs. The `--defaults` command line argument
embeds key-value pairs as workflow defaults. They can be overridden
at runtime if necessary.

## 0.44
- Use hashes instead of files for non-native dx types
- Do not use the help field in applet input/output arguments to carry
  WDL typing information.
- Fold small text files into the applet bash script. This speeds up the 'dx build'
  command, and avoids uploading them as separate platform files.
- Replace 'dx build' with direct API calls, additional compilation speedup.

## 0.43
- Speed up the creation of a dx:workflow. With one API call create
all the workflow stages, and add set the checksum property.
- Speeding up applet construction

## 0.42
- WDL objects: experimental
- Type coercion
- Faster compilation when applets already exist. Using bulk describe API, instead
  of looking up each applet separately.
- Adding checksum to dx:workflow objects, recompile only if it has not changed
- Specified behavior of input/output files in doc/Internals.md

## 0.41
- Minor fixes to streaming

## 0.40
- Upgrade to wdl4s version 0.15.
- Enable several compiler warnings, removing unused imports
- Bug fixes:
  * Wrong dx project name when using multiple shells, and
    different projects
  * Better handling of errors from background 'dx cat' processes.

## 0.39
- Streaming works with tasks that use docker

## 0.38
- Minor fixes, and better testing, for file streaming

## 0.37
- File download streaming

## 0.36
- Conditionals

## 0.35
- Support white space in destination argument
- Allow providing the dx instance type directly in the runtime attributes.

## 0.34
- Topological sorting of workflow. By default, check for circular
dependencies, and abort in case there are cycles. Optionally, sort the
calls to avoid forward references. This is useful for WDL scripts
that were not written by hand.
- Create an `output_section` applet for a compiled workflow. If
`--reorg` is specified on the command line, the applet also
reorganizes the output folder; it moves all intermediate results to
subfolder `intermediate`. Reorganization requires `CONTRIBUTE` level access,
which the user needs to have.
- Multi region support.

## 0.33
- Initial support for WDL pairs and maps
- Upgrade to wdl4s version 0.13
- Improve parsing for memory specifications
- Optionals can be passed as inputs and outputs from tasks.

## 0.32
- Support archive and force flags a la `dx build`. Applets and workflows
  are *not* deleted by default, the --force flag must be provided.
- If there are insufficient permissions to get the instance price list, we
  have a reasonable fallback option.
- Added namespace concept to intermediate representation.
- WDL pretty printer now retains output section.

## 0.31
- The compiler is packed into a single jar file
- Fixed glob bug

## 0.30
Bug fix release.

Corrected the checksum algorithm, to recurse through the directory
tree.

## 0.29
Improved support for scatters
  * Support an expression in a scatter collection.
  * Compile declarations before a scatter into the scatter
  applet. This optimization folds two applets into one.
  * Use wdl4s native name resolution to calculate scatter
  collection type.
  * Added documentation to doc/IR.md describing how scatters
  are compiled.

## 0.28
- Support for ragged file arrays
- Correctly handle an empty workflow output section
- Upgrade to wdl4s version 0.12
- Improvements to regression tests

## 0.27
- Support the import directive. This allows spreading definitions
  across multiple files.
- Using native wdl4s data structures, instead of pretty printing, for
  internal representation.

## 0.26
- Support passing unbound variables to calls inside scatters
- Implemented glob and size function for files
- Correctly handling empty arrays in task input/output
- Improved scatter linking. Got rid of runtime calls to get dx:applet descriptions.

## 0.25
- Allow a docker image to be specified as a parameter
- Use Travis containers for continuous integration
- Adding tests for instance type choice at runtime

## 0.24
- Support resource requirements (memory/disk) calculated from runtime variables.

## 0.23
- Rebuild an applet, only if the source code has changed. For example,
if an applet's WDL code changed, it will be rebuilt in the next compilation.

## 0.22
- Files are lazily downloaded in auxiliary applets, such as scatters. In
  tasks/applets, they are always downloaded.

## 0.21
- Adding linking information to applets that call other applets. This
ensures the correct applet-ids are invoked. No lookup by name
is performed at runtime.
- Minor bug fixes

## 0.20
- Separate compilation of workflows and tasks. A task is compiled to
single dx:applet, and a workflow is compiled to auxiliary applets and
a dx:workflow.
- WDL files containing only tasks, and no workflow, are supported
- Many improvements all around

## 0.13
- Upgrade to wdl4s v0.10
- Improving version number handling
- Minor improvements in debugging printout and error reporting

## 0.12
- The GATK pipeline compiles and runs (result not validated yet)
- Bug fixes:
  * Correct order of scatter output arrays
  * Improved handling of optionals

## 0.11
- Better compilation error messages
- Version checking
- Compiler verbose mode
- Renamed initial workflow stage to Common<|MERGE_RESOLUTION|>--- conflicted
+++ resolved
@@ -1,4 +1,7 @@
 # Release Notes
+
+## 0.75
+- Upgrade to Ubuntu 16.04
 
 ## 0.74.1
 - Removed inlining of tasks code into auxiliary applets. This was causing
@@ -35,10 +38,6 @@
 for an applet/workflow with the correct name and checksum anywhere in
 the project, not just in the target directory. This resolved
 issue (https://github.com/dnanexus/dxWDL/issues/154).
-<<<<<<< HEAD
-- Upgrade to Ubuntu 16.04
-=======
->>>>>>> 8c10e03f
 
 ## 0.69
 - Support importing http URLs
