package dxWDL.util

import java.nio.file.{Path, Paths}
import org.scalatest.{FlatSpec, Matchers}

import wom.callable.{WorkflowDefinition}
import wom.executable.WomBundle
import wom.graph._
import wom.graph.expression._
import wom.types._

import dxWDL.base.Utils

class BlockTest extends FlatSpec with Matchers {
  private val parseWomSourceFile = ParseWomSourceFile(false)

  private def pathFromBasename(dir: String, basename: String): Path = {
    val p = getClass.getResource(s"/${dir}/${basename}").getPath
    Paths.get(p)
  }

  private def closureAll(b: Block): Map[String, WomType] = {
    val cls = Block.closure(b)
    cls.map { case (name, (womType, _)) => name -> womType }.toMap
  }

  it should "calculate closure correctly" in {
    val path = pathFromBasename("util", "block_closure.wdl")
    val wfSourceCode = Utils.readFileContent(path)
<<<<<<< HEAD
    val (wf: WorkflowDefinition, _, _) =
      parseWomSourceFile.parseWdlWorkflow(wfSourceCode)
=======
    val (wf: WorkflowDefinition, _, _) = parseWomSourceFile.parseWdlWorkflow(wfSourceCode)
>>>>>>> 1458df46
    val (_, _, subBlocks, _) = Block.split(wf.innerGraph, wfSourceCode)

    /*System.out.println(s"""|block #0 =
                               |${subBlocks(0).prettyPrintApproxWdl}}
                               |""".stripMargin)*/
    closureAll(subBlocks(0)).keys.toSet should be(Set.empty)
    closureAll(subBlocks(1)).keys.toSet should be(Set("flag", "rain"))
    closureAll(subBlocks(2)).keys.toSet should be(Set("flag", "inc1.result"))
    closureAll(subBlocks(3)).keys.toSet should be(Set("rain"))
<<<<<<< HEAD
    closureAll(subBlocks(4)).keys.toSet should be(
        Set("rain", "inc1.result", "flag")
    )
=======
    closureAll(subBlocks(4)).keys.toSet should be(Set("rain", "inc1.result", "flag"))
>>>>>>> 1458df46
  }

  it should "calculate outputs correctly" in {
    val path = pathFromBasename("util", "block_closure.wdl")
    val wfSourceCode = Utils.readFileContent(path)
<<<<<<< HEAD
    val (wf: WorkflowDefinition, _, _) =
      parseWomSourceFile.parseWdlWorkflow(wfSourceCode)
    val (_, _, subBlocks, _) = Block.split(wf.innerGraph, wfSourceCode)

    Block.outputs(subBlocks(1)) should be(
        Map("inc2.result" -> WomOptionalType(WomIntegerType))
    )
    Block.outputs(subBlocks(2)) should be(
        Map("inc3.result" -> WomOptionalType(WomIntegerType))
    )
    Block.outputs(subBlocks(3)) should be(
        Map("inc4.result" -> WomArrayType(WomIntegerType))
    )
    Block.outputs(subBlocks(4)) should be(
        Map(
            "x" -> WomArrayType(WomIntegerType),
            "inc5.result" -> WomArrayType(WomOptionalType(WomIntegerType))
        )
=======
    val (wf: WorkflowDefinition, _, _) = parseWomSourceFile.parseWdlWorkflow(wfSourceCode)
    val (_, _, subBlocks, _) = Block.split(wf.innerGraph, wfSourceCode)

    Block.outputs(subBlocks(1)) should be(Map("inc2.result" -> WomOptionalType(WomIntegerType)))
    Block.outputs(subBlocks(2)) should be(Map("inc3.result" -> WomOptionalType(WomIntegerType)))
    Block.outputs(subBlocks(3)) should be(Map("inc4.result" -> WomArrayType(WomIntegerType)))
    Block.outputs(subBlocks(4)) should be(
        Map("x" -> WomArrayType(WomIntegerType),
            "inc5.result" -> WomArrayType(WomOptionalType(WomIntegerType)))
>>>>>>> 1458df46
    )
  }

  it should "calculate outputs correctly II" in {
    val path = pathFromBasename("compiler", "wf_linear.wdl")
    val wfSourceCode = Utils.readFileContent(path)
<<<<<<< HEAD
    val (wf: WorkflowDefinition, _, _) =
      parseWomSourceFile.parseWdlWorkflow(wfSourceCode)
=======
    val (wf: WorkflowDefinition, _, _) = parseWomSourceFile.parseWdlWorkflow(wfSourceCode)
>>>>>>> 1458df46
    val (_, _, subBlocks, _) = Block.split(wf.innerGraph, wfSourceCode)

    Block.outputs(subBlocks(1)) should be(
        Map("z" -> WomIntegerType, "mul.result" -> WomIntegerType)
    )
    closureAll(subBlocks(1)).keys.toSet should be(Set("add.result"))
  }

  it should "handle block zero" in {
    val path = pathFromBasename("util", "block_zero.wdl")
    val wfSourceCode = Utils.readFileContent(path)
<<<<<<< HEAD
    val (wf: WorkflowDefinition, _, _) =
      parseWomSourceFile.parseWdlWorkflow(wfSourceCode)
    val (inNodes, _, subBlocks, outNodes) =
      Block.split(wf.innerGraph, wfSourceCode)

    Block.outputs(subBlocks(0)) should be(
        Map(
            "rain" -> WomIntegerType,
            "inc.result" -> WomOptionalType(WomIntegerType)
        )
=======
    val (wf: WorkflowDefinition, _, _) = parseWomSourceFile.parseWdlWorkflow(wfSourceCode)
    val (inNodes, _, subBlocks, outNodes) = Block.split(wf.innerGraph, wfSourceCode)

    Block.outputs(subBlocks(0)) should be(
        Map("rain" -> WomIntegerType, "inc.result" -> WomOptionalType(WomIntegerType))
>>>>>>> 1458df46
    )
  }

  it should "block with two calls or more" in {
    val path = pathFromBasename("util", "block_with_three_calls.wdl")
    val wfSourceCode = Utils.readFileContent(path)
<<<<<<< HEAD
    val (wf: WorkflowDefinition, _, _) =
      parseWomSourceFile.parseWdlWorkflow(wfSourceCode)
=======
    val (wf: WorkflowDefinition, _, _) = parseWomSourceFile.parseWdlWorkflow(wfSourceCode)
>>>>>>> 1458df46
    val (_, _, subBlocks, _) = Block.split(wf.innerGraph, wfSourceCode)
    subBlocks.size should be(1)
  }

  it should "split a block with an expression after a call" in {
    val path = pathFromBasename("util", "expression_after_call.wdl")
    val wfSourceCode = Utils.readFileContent(path)
<<<<<<< HEAD
    val (wf: WorkflowDefinition, _, _) =
      parseWomSourceFile.parseWdlWorkflow(wfSourceCode)
=======
    val (wf: WorkflowDefinition, _, _) = parseWomSourceFile.parseWdlWorkflow(wfSourceCode)
>>>>>>> 1458df46
    val (_, _, subBlocks, _) = Block.split(wf.innerGraph, wfSourceCode)
    subBlocks.size should be(2)
  }

  it should "calculate closure correctly for WDL draft-2" in {
    val path = pathFromBasename("draft2", "block_closure.wdl")
    val wfSourceCode = Utils.readFileContent(path)
<<<<<<< HEAD
    val (wf: WorkflowDefinition, _, _) =
      parseWomSourceFile.parseWdlWorkflow(wfSourceCode)
=======
    val (wf: WorkflowDefinition, _, _) = parseWomSourceFile.parseWdlWorkflow(wfSourceCode)
>>>>>>> 1458df46
    val (_, _, subBlocks, _) = Block.split(wf.innerGraph, wfSourceCode)

    closureAll(subBlocks(1)).keys.toSet should be(Set("flag", "rain"))
    closureAll(subBlocks(2)).keys.toSet should be(Set("flag", "inc1.result"))
    closureAll(subBlocks(3)).keys.toSet should be(Set("rain"))
<<<<<<< HEAD
    closureAll(subBlocks(4)).keys.toSet should be(
        Set("rain", "inc1.result", "flag")
    )
=======
    closureAll(subBlocks(4)).keys.toSet should be(Set("rain", "inc1.result", "flag"))
>>>>>>> 1458df46
  }

  it should "calculate closure correctly for WDL draft-2 II" in {
    val path = pathFromBasename("draft2", "shapes.wdl")
    val wfSourceCode = Utils.readFileContent(path)
<<<<<<< HEAD
    val (wf: WorkflowDefinition, _, _) =
      parseWomSourceFile.parseWdlWorkflow(wfSourceCode)
    val (inputNodes, _, subBlocks, outputNodes) =
      Block.split(wf.innerGraph, wfSourceCode)
=======
    val (wf: WorkflowDefinition, _, _) = parseWomSourceFile.parseWdlWorkflow(wfSourceCode)
    val (inputNodes, _, subBlocks, outputNodes) = Block.split(wf.innerGraph, wfSourceCode)
>>>>>>> 1458df46

    closureAll(subBlocks(0)).keys.toSet should be(Set("num"))
    closureAll(subBlocks(1)).keys.toSet should be(Set.empty)
  }

  it should "calculate closure for a workflow with expression outputs" in {
    val path = pathFromBasename("compiler", "wf_with_output_expressions.wdl")
    val wfSourceCode = Utils.readFileContent(path)
<<<<<<< HEAD
    val (wf: WorkflowDefinition, _, _) =
      parseWomSourceFile.parseWdlWorkflow(wfSourceCode)
=======
    val (wf: WorkflowDefinition, _, _) = parseWomSourceFile.parseWdlWorkflow(wfSourceCode)
>>>>>>> 1458df46

    val outputNodes = wf.innerGraph.outputNodes
    val exprOutputNodes: Vector[ExpressionBasedGraphOutputNode] =
      outputNodes.flatMap { node =>
        if (Block.isSimpleOutput(node)) None
        else Some(node.asInstanceOf[ExpressionBasedGraphOutputNode])
      }.toVector
    Block.outputClosure(exprOutputNodes) should be(Set("a", "b"))
  }

  it should "calculate output closure for a workflow" in {
    val path = pathFromBasename("compiler", "cast.wdl")
    val wfSourceCode = Utils.readFileContent(path)
<<<<<<< HEAD
    val (wf: WorkflowDefinition, _, _) =
      parseWomSourceFile.parseWdlWorkflow(wfSourceCode)
    val outputNodes = wf.innerGraph.outputNodes.toVector
    Block.outputClosure(outputNodes) should be(
        Set(
            "Add.result",
            "SumArray.result",
            "SumArray2.result",
            "JoinMisc.result"
        )
=======
    val (wf: WorkflowDefinition, _, _) = parseWomSourceFile.parseWdlWorkflow(wfSourceCode)
    val outputNodes = wf.innerGraph.outputNodes.toVector
    Block.outputClosure(outputNodes) should be(
        Set("Add.result", "SumArray.result", "SumArray2.result", "JoinMisc.result")
>>>>>>> 1458df46
    )
  }

  it should "identify simple calls even if they have optionals" in {
    val path = pathFromBasename("util", "missing_inputs_to_direct_call.wdl")
    val wfSourceCode = Utils.readFileContent(path)
<<<<<<< HEAD
    val (wf: WorkflowDefinition, _, _) =
      parseWomSourceFile.parseWdlWorkflow(wfSourceCode)
    val (inputNodes, _, subBlocks, outputNodes) =
      Block.split(wf.innerGraph, wfSourceCode)
=======
    val (wf: WorkflowDefinition, _, _) = parseWomSourceFile.parseWdlWorkflow(wfSourceCode)
    val (inputNodes, _, subBlocks, outputNodes) = Block.split(wf.innerGraph, wfSourceCode)
>>>>>>> 1458df46

    for (i <- 0 to 2) {
      Block.categorize(subBlocks(i)) shouldBe a[Block.CallDirect]
    }
  }

  it should "categorize correctly calls to subworkflows" taggedAs (EdgeTest) in {
    val path = pathFromBasename("subworkflows", "trains.wdl")
    val (_, womBundle, sources, _) = parseWomSourceFile.apply(path, List.empty)
    val (_, wfSourceCode) = sources.find {
      case (key, wdlCode) =>
        key.endsWith("trains.wdl")
    }.get

    val wf: WorkflowDefinition = womBundle.primaryCallable match {
      case Some(wf: WorkflowDefinition) => wf
      case _                            => throw new Exception("Could not find the workflow in the source")
    }

<<<<<<< HEAD
    val (inputNodes, _, subBlocks, outputNodes) =
      Block.split(wf.innerGraph, wfSourceCode)

    Block.categorize(subBlocks(0)) shouldBe a[Block.ScatterOneCall]
  }

  it should "get subblocks" in {
    val path = pathFromBasename("nested", "two_levels.wdl")
    val wfSourceCode = Utils.readFileContent(path)
    val (_, womBundle, sources, _) = parseWomSourceFile.apply(path, List.empty)
    val (wf: WorkflowDefinition, _, _) =
      parseWomSourceFile.parseWdlWorkflow(wfSourceCode)

    // sort from low to high according to the source lines.
    val callsLoToHi =
      parseWomSourceFile.scanForCalls(wf.innerGraph, wfSourceCode)

    val graph = wf.innerGraph

    val b0 = Block.getSubBlock(Vector(0), graph, callsLoToHi)
    Block.categorize(b0) shouldBe a[Block.ScatterFullBlock]

    val b1 = Block.getSubBlock(Vector(1), graph, callsLoToHi)
    Block.categorize(b1) shouldBe a[Block.CondOneCall]

    val b2 = Block.getSubBlock(Vector(2), graph, callsLoToHi)
    Block.categorize(b2) shouldBe a[Block.CallDirect]

    val b00 = Block.getSubBlock(Vector(0, 0), graph, callsLoToHi)
    Block.categorize(b00) shouldBe a[Block.CallDirect]

    val b01 = Block.getSubBlock(Vector(0, 1), graph, callsLoToHi)
    Block.categorize(b01) shouldBe a[Block.CallDirect]

    val b02 = Block.getSubBlock(Vector(0, 2), graph, callsLoToHi)
    Block.categorize(b02) shouldBe a[Block.CallFragment]
  }

  it should "handle calls to imported modules II" in {
    val path = pathFromBasename("draft2", "block_category.wdl")
    val (language, womBundle: WomBundle, allSources, _) =
      parseWomSourceFile.apply(path, List.empty)

    val (_, wfSource) = allSources.find {
      case (name, _) => name.endsWith("block_category.wdl")
    }.get

=======
    val (inputNodes, _, subBlocks, outputNodes) = Block.split(wf.innerGraph, wfSourceCode)

    Block.categorize(subBlocks(0)) shouldBe a[Block.ScatterOneCall]
  }

  it should "get subblocks" in {
    val path = pathFromBasename("nested", "two_levels.wdl")
    val wfSourceCode = Utils.readFileContent(path)
    val (_, womBundle, sources, _) = parseWomSourceFile.apply(path, List.empty)
    val (wf: WorkflowDefinition, _, _) = parseWomSourceFile.parseWdlWorkflow(wfSourceCode)

    // sort from low to high according to the source lines.
    val callsLoToHi = parseWomSourceFile.scanForCalls(wf.innerGraph, wfSourceCode)

    val graph = wf.innerGraph

    val b0 = Block.getSubBlock(Vector(0), graph, callsLoToHi)
    Block.categorize(b0) shouldBe a[Block.ScatterFullBlock]

    val b1 = Block.getSubBlock(Vector(1), graph, callsLoToHi)
    Block.categorize(b1) shouldBe a[Block.CondOneCall]

    val b2 = Block.getSubBlock(Vector(2), graph, callsLoToHi)
    Block.categorize(b2) shouldBe a[Block.CallDirect]

    val b00 = Block.getSubBlock(Vector(0, 0), graph, callsLoToHi)
    Block.categorize(b00) shouldBe a[Block.CallDirect]

    val b01 = Block.getSubBlock(Vector(0, 1), graph, callsLoToHi)
    Block.categorize(b01) shouldBe a[Block.CallDirect]

    val b02 = Block.getSubBlock(Vector(0, 2), graph, callsLoToHi)
    Block.categorize(b02) shouldBe a[Block.CallFragment]
  }

  it should "handle calls to imported modules II" in {
    val path = pathFromBasename("draft2", "block_category.wdl")
    val (language, womBundle: WomBundle, allSources, _) = parseWomSourceFile.apply(path, List.empty)

    val (_, wfSource) = allSources.find {
      case (name, _) => name.endsWith("block_category.wdl")
    }.get

>>>>>>> 1458df46
    val wf: WorkflowDefinition = womBundle.primaryCallable match {
      case Some(wf: WorkflowDefinition) => wf
      case _                            => throw new Exception("sanity")
    }
    val graph = wf.innerGraph
    val (inputNodes, _, subBlocks, outputNodes) = Block.split(graph, wfSource)

    Block.categorize(subBlocks(0)) shouldBe a[Block.CondOneCall]
  }

  it should "handle calls to imported modules" in {
    val path = pathFromBasename("draft2", "conditionals1.wdl")
<<<<<<< HEAD
    val (language, womBundle: WomBundle, allSources, _) =
      parseWomSourceFile.apply(path, List.empty)
=======
    val (language, womBundle: WomBundle, allSources, _) = parseWomSourceFile.apply(path, List.empty)
>>>>>>> 1458df46

    val (_, wfSource) = allSources.find {
      case (name, _) => name.endsWith("conditionals1.wdl")
    }.get

    val wf: WorkflowDefinition = womBundle.primaryCallable match {
      case Some(wf: WorkflowDefinition) => wf
      case _                            => throw new Exception("sanity")
    }
    val graph = wf.innerGraph
    val (inputNodes, _, subBlocks, outputNodes) = Block.split(graph, wfSource)

    for (i <- 0 to (subBlocks.length - 1)) {
      val b = subBlocks(i)
      /*            System.out.println(s"""|BLOCK #${i} = [
                                   |${b.prettyPrintApproxWdl}
                                   |]
                                   |""".stripMargin)*/
      val catg = Block.categorize(b)
      Utils.ignore(catg)
    }
  }

  it should "compile a workflow calling a subworkflow as a direct call" in {
    val path = pathFromBasename("draft2", "movies.wdl")
<<<<<<< HEAD
    val (language, womBundle: WomBundle, allSources, _) =
      parseWomSourceFile.apply(path, List.empty)
=======
    val (language, womBundle: WomBundle, allSources, _) = parseWomSourceFile.apply(path, List.empty)
>>>>>>> 1458df46

    val (_, wfSource) = allSources.find {
      case (name, _) => name.endsWith("movies.wdl")
    }.get

    val wf: WorkflowDefinition = womBundle.primaryCallable match {
      case Some(wf: WorkflowDefinition) => wf
      case _                            => throw new Exception("sanity")
    }

    // sort from low to high according to the source lines.
    val callsLoToHi = parseWomSourceFile.scanForCalls(wf.innerGraph, wfSource)

    // Find the fragment block to execute
    val block = Block.getSubBlock(Vector(0), wf.innerGraph, callsLoToHi)

    /*
        val dbgBlock = block.nodes.map{
            WomPrettyPrintApproxWdl.apply(_)
        }.mkString("\n")
        System.out.println(s"""|Block:
                               |${dbgBlock}
                               |""".stripMargin)
     */

    Block.categorize(block) shouldBe a[Block.CallDirect]
  }

  it should "sort a block correctly in the presence of conditionals" in {
    val path = pathFromBasename("draft2", "conditionals3.wdl")
    val wfSourceCode = Utils.readFileContent(path)
<<<<<<< HEAD
    val (wf: WorkflowDefinition, _, _) =
      parseWomSourceFile.parseWdlWorkflow(wfSourceCode)
=======
    val (wf: WorkflowDefinition, _, _) = parseWomSourceFile.parseWdlWorkflow(wfSourceCode)
>>>>>>> 1458df46

    val (_, _, subBlocks, _) = Block.split(wf.innerGraph, wfSourceCode)
    val b0 = subBlocks(0)

    val exprVec: Vector[ExposedExpressionNode] = b0.nodes.collect {
      case node: ExposedExpressionNode => node
    }
    exprVec.size should be(1)
    val arrayCalc: ExposedExpressionNode = exprVec.head
    arrayCalc.womExpression.sourceString should be("[i1, i2, i3]")
  }

  it should "find the correct number of scatters" in {
    val path = pathFromBasename("draft2", "conditionals_base.wdl")
<<<<<<< HEAD
    val (_, womBundle: WomBundle, allSources, _) =
      parseWomSourceFile.apply(path, List.empty)
=======
    val (_, womBundle: WomBundle, allSources, _) = parseWomSourceFile.apply(path, List.empty)
>>>>>>> 1458df46

    val (_, wfSource) = allSources.find {
      case (name, _) => name.endsWith("conditionals_base.wdl")
    }.get

    val wf: WorkflowDefinition = womBundle.primaryCallable match {
      case Some(wf: WorkflowDefinition) => wf
      case _                            => throw new Exception("sanity")
    }
    val nodes = wf.innerGraph.allNodes
    val scatters: Set[ScatterNode] = nodes.collect {
      case n: ScatterNode => n
    }
    scatters.size should be(1)
  }

  it should "sort a subblock properly" in {
    val path = pathFromBasename("draft2", "conditionals4.wdl")
<<<<<<< HEAD
    val (language, womBundle: WomBundle, allSources, _) =
      parseWomSourceFile.apply(path, List.empty)
=======
    val (language, womBundle: WomBundle, allSources, _) = parseWomSourceFile.apply(path, List.empty)
>>>>>>> 1458df46
    val (_, wfSource) = allSources.find {
      case (name, _) => name.endsWith("conditionals4.wdl")
    }.get

    val wf: WorkflowDefinition = womBundle.primaryCallable match {
      case Some(wf: WorkflowDefinition) => wf
      case _                            => throw new Exception("sanity")
    }

    // sort from low to high according to the source lines.
    val callsLoToHi = parseWomSourceFile.scanForCalls(wf.innerGraph, wfSource)

    // Find the fragment block to execute
    val b = Block.getSubBlock(Vector(1), wf.innerGraph, callsLoToHi)
    /*        System.out.println(s"""|BLOCK #1 = [
                               |${b.prettyPrintApproxWdl}
                               |]
 |""".stripMargin) */
    Utils.ignore(b)
  }

  it should "handle an empty workflow" in {
    val path = pathFromBasename("util", "empty_workflow.wdl")
    val wfSourceCode = Utils.readFileContent(path)
<<<<<<< HEAD
    val (wf: WorkflowDefinition, _, _) =
      parseWomSourceFile.parseWdlWorkflow(wfSourceCode)
=======
    val (wf: WorkflowDefinition, _, _) = parseWomSourceFile.parseWdlWorkflow(wfSourceCode)
>>>>>>> 1458df46
    val (_, _, subBlocks, _) = Block.split(wf.innerGraph, wfSourceCode)
    subBlocks.size shouldBe (0)
  }

  it should "detect when inputs are used as outputs" in {
    val path = pathFromBasename("util", "inputs_used_as_outputs.wdl")
    val wfSourceCode = Utils.readFileContent(path)
<<<<<<< HEAD
    val (wf: WorkflowDefinition, _, _) =
      parseWomSourceFile.parseWdlWorkflow(wfSourceCode)
=======
    val (wf: WorkflowDefinition, _, _) = parseWomSourceFile.parseWdlWorkflow(wfSourceCode)
>>>>>>> 1458df46
    val (inputs, _, _, outputs) = Block.split(wf.innerGraph, wfSourceCode)
    Block.inputsUsedAsOutputs(inputs, outputs) shouldBe (Set("lane"))
  }

  it should "create correct inputs for a workflow with an unpassed argument" in {
    val path = pathFromBasename("bugs", "unpassed_argument_propagation.wdl")
    val wfSourceCode = Utils.readFileContent(path)
<<<<<<< HEAD
    val (wf: WorkflowDefinition, _, _) =
      parseWomSourceFile.parseWdlWorkflow(wfSourceCode)
=======
    val (wf: WorkflowDefinition, _, _) = parseWomSourceFile.parseWdlWorkflow(wfSourceCode)
>>>>>>> 1458df46
    val (inputs, _, _, _) = Block.split(wf.innerGraph, wfSourceCode)

    val names = inputs.map { inDef =>
      inDef.identifier.localName.value
    }.toSet
    names shouldBe (Set.empty[String])
  }

  it should "account for arguments that have a default, but are not optional" in {
    val path = pathFromBasename("bugs", "unpassed_argument_propagation.wdl")
    val wfSourceCode = Utils.readFileContent(path)
<<<<<<< HEAD
    val (wf: WorkflowDefinition, _, _) =
      parseWomSourceFile.parseWdlWorkflow(wfSourceCode)
=======
    val (wf: WorkflowDefinition, _, _) = parseWomSourceFile.parseWdlWorkflow(wfSourceCode)
>>>>>>> 1458df46
    val (_, _, subBlocks, _) = Block.split(wf.innerGraph, wfSourceCode)

    val c0All = Block.closure(subBlocks(0))
    c0All.keys.toSet should be(Set("unpassed_arg_default"))

    val c0Optionals = c0All.collect { case (name, (_, true)) => name }.toSet
    c0Optionals should be(Set("unpassed_arg_default"))

    closureAll(subBlocks(1)).keys.toSet should be(Set.empty)
  }
}<|MERGE_RESOLUTION|>--- conflicted
+++ resolved
@@ -27,12 +27,7 @@
   it should "calculate closure correctly" in {
     val path = pathFromBasename("util", "block_closure.wdl")
     val wfSourceCode = Utils.readFileContent(path)
-<<<<<<< HEAD
-    val (wf: WorkflowDefinition, _, _) =
-      parseWomSourceFile.parseWdlWorkflow(wfSourceCode)
-=======
-    val (wf: WorkflowDefinition, _, _) = parseWomSourceFile.parseWdlWorkflow(wfSourceCode)
->>>>>>> 1458df46
+    val (wf: WorkflowDefinition, _, _) = parseWomSourceFile.parseWdlWorkflow(wfSourceCode)
     val (_, _, subBlocks, _) = Block.split(wf.innerGraph, wfSourceCode)
 
     /*System.out.println(s"""|block #0 =
@@ -42,38 +37,12 @@
     closureAll(subBlocks(1)).keys.toSet should be(Set("flag", "rain"))
     closureAll(subBlocks(2)).keys.toSet should be(Set("flag", "inc1.result"))
     closureAll(subBlocks(3)).keys.toSet should be(Set("rain"))
-<<<<<<< HEAD
-    closureAll(subBlocks(4)).keys.toSet should be(
-        Set("rain", "inc1.result", "flag")
-    )
-=======
     closureAll(subBlocks(4)).keys.toSet should be(Set("rain", "inc1.result", "flag"))
->>>>>>> 1458df46
   }
 
   it should "calculate outputs correctly" in {
     val path = pathFromBasename("util", "block_closure.wdl")
     val wfSourceCode = Utils.readFileContent(path)
-<<<<<<< HEAD
-    val (wf: WorkflowDefinition, _, _) =
-      parseWomSourceFile.parseWdlWorkflow(wfSourceCode)
-    val (_, _, subBlocks, _) = Block.split(wf.innerGraph, wfSourceCode)
-
-    Block.outputs(subBlocks(1)) should be(
-        Map("inc2.result" -> WomOptionalType(WomIntegerType))
-    )
-    Block.outputs(subBlocks(2)) should be(
-        Map("inc3.result" -> WomOptionalType(WomIntegerType))
-    )
-    Block.outputs(subBlocks(3)) should be(
-        Map("inc4.result" -> WomArrayType(WomIntegerType))
-    )
-    Block.outputs(subBlocks(4)) should be(
-        Map(
-            "x" -> WomArrayType(WomIntegerType),
-            "inc5.result" -> WomArrayType(WomOptionalType(WomIntegerType))
-        )
-=======
     val (wf: WorkflowDefinition, _, _) = parseWomSourceFile.parseWdlWorkflow(wfSourceCode)
     val (_, _, subBlocks, _) = Block.split(wf.innerGraph, wfSourceCode)
 
@@ -83,19 +52,13 @@
     Block.outputs(subBlocks(4)) should be(
         Map("x" -> WomArrayType(WomIntegerType),
             "inc5.result" -> WomArrayType(WomOptionalType(WomIntegerType)))
->>>>>>> 1458df46
     )
   }
 
   it should "calculate outputs correctly II" in {
     val path = pathFromBasename("compiler", "wf_linear.wdl")
     val wfSourceCode = Utils.readFileContent(path)
-<<<<<<< HEAD
-    val (wf: WorkflowDefinition, _, _) =
-      parseWomSourceFile.parseWdlWorkflow(wfSourceCode)
-=======
-    val (wf: WorkflowDefinition, _, _) = parseWomSourceFile.parseWdlWorkflow(wfSourceCode)
->>>>>>> 1458df46
+    val (wf: WorkflowDefinition, _, _) = parseWomSourceFile.parseWdlWorkflow(wfSourceCode)
     val (_, _, subBlocks, _) = Block.split(wf.innerGraph, wfSourceCode)
 
     Block.outputs(subBlocks(1)) should be(
@@ -107,36 +70,18 @@
   it should "handle block zero" in {
     val path = pathFromBasename("util", "block_zero.wdl")
     val wfSourceCode = Utils.readFileContent(path)
-<<<<<<< HEAD
-    val (wf: WorkflowDefinition, _, _) =
-      parseWomSourceFile.parseWdlWorkflow(wfSourceCode)
-    val (inNodes, _, subBlocks, outNodes) =
-      Block.split(wf.innerGraph, wfSourceCode)
-
-    Block.outputs(subBlocks(0)) should be(
-        Map(
-            "rain" -> WomIntegerType,
-            "inc.result" -> WomOptionalType(WomIntegerType)
-        )
-=======
     val (wf: WorkflowDefinition, _, _) = parseWomSourceFile.parseWdlWorkflow(wfSourceCode)
     val (inNodes, _, subBlocks, outNodes) = Block.split(wf.innerGraph, wfSourceCode)
 
     Block.outputs(subBlocks(0)) should be(
         Map("rain" -> WomIntegerType, "inc.result" -> WomOptionalType(WomIntegerType))
->>>>>>> 1458df46
     )
   }
 
   it should "block with two calls or more" in {
     val path = pathFromBasename("util", "block_with_three_calls.wdl")
     val wfSourceCode = Utils.readFileContent(path)
-<<<<<<< HEAD
-    val (wf: WorkflowDefinition, _, _) =
-      parseWomSourceFile.parseWdlWorkflow(wfSourceCode)
-=======
-    val (wf: WorkflowDefinition, _, _) = parseWomSourceFile.parseWdlWorkflow(wfSourceCode)
->>>>>>> 1458df46
+    val (wf: WorkflowDefinition, _, _) = parseWomSourceFile.parseWdlWorkflow(wfSourceCode)
     val (_, _, subBlocks, _) = Block.split(wf.innerGraph, wfSourceCode)
     subBlocks.size should be(1)
   }
@@ -144,12 +89,7 @@
   it should "split a block with an expression after a call" in {
     val path = pathFromBasename("util", "expression_after_call.wdl")
     val wfSourceCode = Utils.readFileContent(path)
-<<<<<<< HEAD
-    val (wf: WorkflowDefinition, _, _) =
-      parseWomSourceFile.parseWdlWorkflow(wfSourceCode)
-=======
-    val (wf: WorkflowDefinition, _, _) = parseWomSourceFile.parseWdlWorkflow(wfSourceCode)
->>>>>>> 1458df46
+    val (wf: WorkflowDefinition, _, _) = parseWomSourceFile.parseWdlWorkflow(wfSourceCode)
     val (_, _, subBlocks, _) = Block.split(wf.innerGraph, wfSourceCode)
     subBlocks.size should be(2)
   }
@@ -157,38 +97,20 @@
   it should "calculate closure correctly for WDL draft-2" in {
     val path = pathFromBasename("draft2", "block_closure.wdl")
     val wfSourceCode = Utils.readFileContent(path)
-<<<<<<< HEAD
-    val (wf: WorkflowDefinition, _, _) =
-      parseWomSourceFile.parseWdlWorkflow(wfSourceCode)
-=======
-    val (wf: WorkflowDefinition, _, _) = parseWomSourceFile.parseWdlWorkflow(wfSourceCode)
->>>>>>> 1458df46
+    val (wf: WorkflowDefinition, _, _) = parseWomSourceFile.parseWdlWorkflow(wfSourceCode)
     val (_, _, subBlocks, _) = Block.split(wf.innerGraph, wfSourceCode)
 
     closureAll(subBlocks(1)).keys.toSet should be(Set("flag", "rain"))
     closureAll(subBlocks(2)).keys.toSet should be(Set("flag", "inc1.result"))
     closureAll(subBlocks(3)).keys.toSet should be(Set("rain"))
-<<<<<<< HEAD
-    closureAll(subBlocks(4)).keys.toSet should be(
-        Set("rain", "inc1.result", "flag")
-    )
-=======
     closureAll(subBlocks(4)).keys.toSet should be(Set("rain", "inc1.result", "flag"))
->>>>>>> 1458df46
   }
 
   it should "calculate closure correctly for WDL draft-2 II" in {
     val path = pathFromBasename("draft2", "shapes.wdl")
     val wfSourceCode = Utils.readFileContent(path)
-<<<<<<< HEAD
-    val (wf: WorkflowDefinition, _, _) =
-      parseWomSourceFile.parseWdlWorkflow(wfSourceCode)
-    val (inputNodes, _, subBlocks, outputNodes) =
-      Block.split(wf.innerGraph, wfSourceCode)
-=======
     val (wf: WorkflowDefinition, _, _) = parseWomSourceFile.parseWdlWorkflow(wfSourceCode)
     val (inputNodes, _, subBlocks, outputNodes) = Block.split(wf.innerGraph, wfSourceCode)
->>>>>>> 1458df46
 
     closureAll(subBlocks(0)).keys.toSet should be(Set("num"))
     closureAll(subBlocks(1)).keys.toSet should be(Set.empty)
@@ -197,12 +119,7 @@
   it should "calculate closure for a workflow with expression outputs" in {
     val path = pathFromBasename("compiler", "wf_with_output_expressions.wdl")
     val wfSourceCode = Utils.readFileContent(path)
-<<<<<<< HEAD
-    val (wf: WorkflowDefinition, _, _) =
-      parseWomSourceFile.parseWdlWorkflow(wfSourceCode)
-=======
-    val (wf: WorkflowDefinition, _, _) = parseWomSourceFile.parseWdlWorkflow(wfSourceCode)
->>>>>>> 1458df46
+    val (wf: WorkflowDefinition, _, _) = parseWomSourceFile.parseWdlWorkflow(wfSourceCode)
 
     val outputNodes = wf.innerGraph.outputNodes
     val exprOutputNodes: Vector[ExpressionBasedGraphOutputNode] =
@@ -216,38 +133,18 @@
   it should "calculate output closure for a workflow" in {
     val path = pathFromBasename("compiler", "cast.wdl")
     val wfSourceCode = Utils.readFileContent(path)
-<<<<<<< HEAD
-    val (wf: WorkflowDefinition, _, _) =
-      parseWomSourceFile.parseWdlWorkflow(wfSourceCode)
-    val outputNodes = wf.innerGraph.outputNodes.toVector
-    Block.outputClosure(outputNodes) should be(
-        Set(
-            "Add.result",
-            "SumArray.result",
-            "SumArray2.result",
-            "JoinMisc.result"
-        )
-=======
     val (wf: WorkflowDefinition, _, _) = parseWomSourceFile.parseWdlWorkflow(wfSourceCode)
     val outputNodes = wf.innerGraph.outputNodes.toVector
     Block.outputClosure(outputNodes) should be(
         Set("Add.result", "SumArray.result", "SumArray2.result", "JoinMisc.result")
->>>>>>> 1458df46
     )
   }
 
   it should "identify simple calls even if they have optionals" in {
     val path = pathFromBasename("util", "missing_inputs_to_direct_call.wdl")
     val wfSourceCode = Utils.readFileContent(path)
-<<<<<<< HEAD
-    val (wf: WorkflowDefinition, _, _) =
-      parseWomSourceFile.parseWdlWorkflow(wfSourceCode)
-    val (inputNodes, _, subBlocks, outputNodes) =
-      Block.split(wf.innerGraph, wfSourceCode)
-=======
     val (wf: WorkflowDefinition, _, _) = parseWomSourceFile.parseWdlWorkflow(wfSourceCode)
     val (inputNodes, _, subBlocks, outputNodes) = Block.split(wf.innerGraph, wfSourceCode)
->>>>>>> 1458df46
 
     for (i <- 0 to 2) {
       Block.categorize(subBlocks(i)) shouldBe a[Block.CallDirect]
@@ -267,55 +164,6 @@
       case _                            => throw new Exception("Could not find the workflow in the source")
     }
 
-<<<<<<< HEAD
-    val (inputNodes, _, subBlocks, outputNodes) =
-      Block.split(wf.innerGraph, wfSourceCode)
-
-    Block.categorize(subBlocks(0)) shouldBe a[Block.ScatterOneCall]
-  }
-
-  it should "get subblocks" in {
-    val path = pathFromBasename("nested", "two_levels.wdl")
-    val wfSourceCode = Utils.readFileContent(path)
-    val (_, womBundle, sources, _) = parseWomSourceFile.apply(path, List.empty)
-    val (wf: WorkflowDefinition, _, _) =
-      parseWomSourceFile.parseWdlWorkflow(wfSourceCode)
-
-    // sort from low to high according to the source lines.
-    val callsLoToHi =
-      parseWomSourceFile.scanForCalls(wf.innerGraph, wfSourceCode)
-
-    val graph = wf.innerGraph
-
-    val b0 = Block.getSubBlock(Vector(0), graph, callsLoToHi)
-    Block.categorize(b0) shouldBe a[Block.ScatterFullBlock]
-
-    val b1 = Block.getSubBlock(Vector(1), graph, callsLoToHi)
-    Block.categorize(b1) shouldBe a[Block.CondOneCall]
-
-    val b2 = Block.getSubBlock(Vector(2), graph, callsLoToHi)
-    Block.categorize(b2) shouldBe a[Block.CallDirect]
-
-    val b00 = Block.getSubBlock(Vector(0, 0), graph, callsLoToHi)
-    Block.categorize(b00) shouldBe a[Block.CallDirect]
-
-    val b01 = Block.getSubBlock(Vector(0, 1), graph, callsLoToHi)
-    Block.categorize(b01) shouldBe a[Block.CallDirect]
-
-    val b02 = Block.getSubBlock(Vector(0, 2), graph, callsLoToHi)
-    Block.categorize(b02) shouldBe a[Block.CallFragment]
-  }
-
-  it should "handle calls to imported modules II" in {
-    val path = pathFromBasename("draft2", "block_category.wdl")
-    val (language, womBundle: WomBundle, allSources, _) =
-      parseWomSourceFile.apply(path, List.empty)
-
-    val (_, wfSource) = allSources.find {
-      case (name, _) => name.endsWith("block_category.wdl")
-    }.get
-
-=======
     val (inputNodes, _, subBlocks, outputNodes) = Block.split(wf.innerGraph, wfSourceCode)
 
     Block.categorize(subBlocks(0)) shouldBe a[Block.ScatterOneCall]
@@ -359,7 +207,6 @@
       case (name, _) => name.endsWith("block_category.wdl")
     }.get
 
->>>>>>> 1458df46
     val wf: WorkflowDefinition = womBundle.primaryCallable match {
       case Some(wf: WorkflowDefinition) => wf
       case _                            => throw new Exception("sanity")
@@ -372,12 +219,7 @@
 
   it should "handle calls to imported modules" in {
     val path = pathFromBasename("draft2", "conditionals1.wdl")
-<<<<<<< HEAD
-    val (language, womBundle: WomBundle, allSources, _) =
-      parseWomSourceFile.apply(path, List.empty)
-=======
     val (language, womBundle: WomBundle, allSources, _) = parseWomSourceFile.apply(path, List.empty)
->>>>>>> 1458df46
 
     val (_, wfSource) = allSources.find {
       case (name, _) => name.endsWith("conditionals1.wdl")
@@ -403,12 +245,7 @@
 
   it should "compile a workflow calling a subworkflow as a direct call" in {
     val path = pathFromBasename("draft2", "movies.wdl")
-<<<<<<< HEAD
-    val (language, womBundle: WomBundle, allSources, _) =
-      parseWomSourceFile.apply(path, List.empty)
-=======
     val (language, womBundle: WomBundle, allSources, _) = parseWomSourceFile.apply(path, List.empty)
->>>>>>> 1458df46
 
     val (_, wfSource) = allSources.find {
       case (name, _) => name.endsWith("movies.wdl")
@@ -440,12 +277,7 @@
   it should "sort a block correctly in the presence of conditionals" in {
     val path = pathFromBasename("draft2", "conditionals3.wdl")
     val wfSourceCode = Utils.readFileContent(path)
-<<<<<<< HEAD
-    val (wf: WorkflowDefinition, _, _) =
-      parseWomSourceFile.parseWdlWorkflow(wfSourceCode)
-=======
-    val (wf: WorkflowDefinition, _, _) = parseWomSourceFile.parseWdlWorkflow(wfSourceCode)
->>>>>>> 1458df46
+    val (wf: WorkflowDefinition, _, _) = parseWomSourceFile.parseWdlWorkflow(wfSourceCode)
 
     val (_, _, subBlocks, _) = Block.split(wf.innerGraph, wfSourceCode)
     val b0 = subBlocks(0)
@@ -460,12 +292,7 @@
 
   it should "find the correct number of scatters" in {
     val path = pathFromBasename("draft2", "conditionals_base.wdl")
-<<<<<<< HEAD
-    val (_, womBundle: WomBundle, allSources, _) =
-      parseWomSourceFile.apply(path, List.empty)
-=======
     val (_, womBundle: WomBundle, allSources, _) = parseWomSourceFile.apply(path, List.empty)
->>>>>>> 1458df46
 
     val (_, wfSource) = allSources.find {
       case (name, _) => name.endsWith("conditionals_base.wdl")
@@ -484,12 +311,7 @@
 
   it should "sort a subblock properly" in {
     val path = pathFromBasename("draft2", "conditionals4.wdl")
-<<<<<<< HEAD
-    val (language, womBundle: WomBundle, allSources, _) =
-      parseWomSourceFile.apply(path, List.empty)
-=======
     val (language, womBundle: WomBundle, allSources, _) = parseWomSourceFile.apply(path, List.empty)
->>>>>>> 1458df46
     val (_, wfSource) = allSources.find {
       case (name, _) => name.endsWith("conditionals4.wdl")
     }.get
@@ -514,12 +336,7 @@
   it should "handle an empty workflow" in {
     val path = pathFromBasename("util", "empty_workflow.wdl")
     val wfSourceCode = Utils.readFileContent(path)
-<<<<<<< HEAD
-    val (wf: WorkflowDefinition, _, _) =
-      parseWomSourceFile.parseWdlWorkflow(wfSourceCode)
-=======
-    val (wf: WorkflowDefinition, _, _) = parseWomSourceFile.parseWdlWorkflow(wfSourceCode)
->>>>>>> 1458df46
+    val (wf: WorkflowDefinition, _, _) = parseWomSourceFile.parseWdlWorkflow(wfSourceCode)
     val (_, _, subBlocks, _) = Block.split(wf.innerGraph, wfSourceCode)
     subBlocks.size shouldBe (0)
   }
@@ -527,12 +344,7 @@
   it should "detect when inputs are used as outputs" in {
     val path = pathFromBasename("util", "inputs_used_as_outputs.wdl")
     val wfSourceCode = Utils.readFileContent(path)
-<<<<<<< HEAD
-    val (wf: WorkflowDefinition, _, _) =
-      parseWomSourceFile.parseWdlWorkflow(wfSourceCode)
-=======
-    val (wf: WorkflowDefinition, _, _) = parseWomSourceFile.parseWdlWorkflow(wfSourceCode)
->>>>>>> 1458df46
+    val (wf: WorkflowDefinition, _, _) = parseWomSourceFile.parseWdlWorkflow(wfSourceCode)
     val (inputs, _, _, outputs) = Block.split(wf.innerGraph, wfSourceCode)
     Block.inputsUsedAsOutputs(inputs, outputs) shouldBe (Set("lane"))
   }
@@ -540,12 +352,7 @@
   it should "create correct inputs for a workflow with an unpassed argument" in {
     val path = pathFromBasename("bugs", "unpassed_argument_propagation.wdl")
     val wfSourceCode = Utils.readFileContent(path)
-<<<<<<< HEAD
-    val (wf: WorkflowDefinition, _, _) =
-      parseWomSourceFile.parseWdlWorkflow(wfSourceCode)
-=======
-    val (wf: WorkflowDefinition, _, _) = parseWomSourceFile.parseWdlWorkflow(wfSourceCode)
->>>>>>> 1458df46
+    val (wf: WorkflowDefinition, _, _) = parseWomSourceFile.parseWdlWorkflow(wfSourceCode)
     val (inputs, _, _, _) = Block.split(wf.innerGraph, wfSourceCode)
 
     val names = inputs.map { inDef =>
@@ -557,12 +364,7 @@
   it should "account for arguments that have a default, but are not optional" in {
     val path = pathFromBasename("bugs", "unpassed_argument_propagation.wdl")
     val wfSourceCode = Utils.readFileContent(path)
-<<<<<<< HEAD
-    val (wf: WorkflowDefinition, _, _) =
-      parseWomSourceFile.parseWdlWorkflow(wfSourceCode)
-=======
-    val (wf: WorkflowDefinition, _, _) = parseWomSourceFile.parseWdlWorkflow(wfSourceCode)
->>>>>>> 1458df46
+    val (wf: WorkflowDefinition, _, _) = parseWomSourceFile.parseWdlWorkflow(wfSourceCode)
     val (_, _, subBlocks, _) = Block.split(wf.innerGraph, wfSourceCode)
 
     val c0All = Block.closure(subBlocks(0))
