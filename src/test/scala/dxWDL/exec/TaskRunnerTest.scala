package dxWDL.exec

import java.nio.file.{Files, Path, Paths}
import org.scalatest.flatspec.AnyFlatSpec
import org.scalatest.matchers.should.Matchers
import spray.json._
import wdlTools.eval.WdlValues
import wdlTools.types.{TypedAbstractSyntax => TAT}

import dxWDL.base.{Language, ParseWomSourceFile, Utils, Verbose, WdlRuntimeAttrs, WomBundle}
import dxWDL.compiler.WdlCodeGen
import dxWDL.util.{DxIoFunctions, DxInstanceType, DxPathConfig, InstanceTypeDB}

// This test module requires being logged in to the platform.
// It compiles WDL scripts without the runtime library.
// This tests the compiler Native mode, however, it creates
// dnanexus applets and workflows that are not runnable.
class TaskRunnerTest extends AnyFlatSpec with Matchers {
  private val runtimeDebugLevel = 0
  private val unicornInstance =
    DxInstanceType("mem_ssd_unicorn", 100, 100, 4, 1.00f, Vector(("Ubuntu", "16.04")), gpu = false)
  private val instanceTypeDB = InstanceTypeDB(pricingAvailable = true, Vector(unicornInstance))
  private val verbose = true

  // Note: if the file doesn't exist, this throws a null pointer exception
  private def pathFromBasename(basename: String): Path = {
    val p = getClass.getResource(s"/task_runner/${basename}").getPath
    Paths.get(p)
  }

  /*    private def pathFromDirAndBasename(dirname: String, basename: String) : Path = {
        val p = getClass.getResource(s"/${dirname}/${basename}").getPath
        Paths.get(p)
    }*/

  // Recursively go into a womValue, and add a base path to the file.
  // For example:
  //   foo.txt ---> /home/joe_heller/foo.txt
  //
  // This is used to convert relative paths to test files into absolute paths.
  // For example, convert:
  //  {
  //    "pattern" : "snow",
  //    "in_file" : "manuscript.txt"
  //  }
  // into:
  //  {
  //    "pattern" : "snow",
  //    "in_file" : "/home/joe_heller/dxWDL/src/test/resources/runner_tasks/manuscript.txt"
  // }
  //
  private def addBaseDir(womValue: WdlValues.V): WdlValues.V = {
    womValue match {
      // primitive types, pass through
      case WdlValues.V_Boolean(_) | WdlValues.V_Int(_) | WdlValues.V_Float(_) |
          WdlValues.V_String(_) | WdlValues.V_Null =>
        womValue

      // single file
      case WdlValues.V_File(s) => WdlValues.V_File(pathFromBasename(s).toString)

      // Maps
      case WdlValues.V_Map(m: Map[WdlValues.V, WdlValues.V]) =>
        val m1 = m.map {
          case (k, v) =>
            val k1 = addBaseDir(k)
            val v1 = addBaseDir(v)
            k1 -> v1
        }
        WdlValues.V_Map(m1)

      case WdlValues.V_Pair(l, r) =>
        val left = addBaseDir(l)
        val right = addBaseDir(r)
        WdlValues.V_Pair(left, right)

      case WdlValues.V_Array(a: Seq[WdlValues.V]) =>
        val a1 = a.map { v =>
          addBaseDir(v)
        }
        WdlValues.V_Array(a1)

      case WdlValues.V_Optional(v) =>
        val v1 = addBaseDir(v)
        WdlValues.V_Optional(v1)

      case WdlValues.V_Object(m) =>
        val m2 = m.map {
          case (k, v) =>
            k -> addBaseDir(v)
        }
        WdlValues.V_Object(m2)

      case other =>
        throw new Exception(s"Unsupported wdl value ${other}")
    }
  }

  private def scanForTasks(tDoc: TAT.Document): Map[String, TAT.Task] = {
    tDoc.elements.collect {
      case t: TAT.Task => t.name -> t
    }.toMap
  }

  // Parse the WDL source code, and extract the single task that is supposed to be there.
  // Also return the source script itself, verbatim.
  private def runTask(wdlName: String): TaskRunner = {
    val wdlCode: Path = pathFromBasename(s"${wdlName}.wdl")

    // load the inputs
    val inputsOrg: Map[String, JsValue] =
      try {
        val inputsFile = pathFromBasename(s"${wdlName}_input.json")
        assert(Files.exists(inputsFile))
        Utils.readFileContent(inputsFile).parseJson.asJsObject.fields
      } catch {
        case _: Throwable =>
          Map.empty
      }

    // load the expected outputs
    val outputFieldsExpected: Option[Map[String, JsValue]] =
      try {
        val outputsFile = pathFromBasename(s"${wdlName}_output.json")
        assert(Files.exists(outputsFile))
        Some(Utils.readFileContent(outputsFile).parseJson.asJsObject.fields)
      } catch {
        case _: Throwable =>
          None
      }

    // Create a clean directory in "/tmp" for the task to use
    val jobHomeDir: Path = Paths.get("/tmp/dxwdl_applet_test")
    Utils.deleteRecursive(jobHomeDir.toFile)
    Utils.safeMkdir(jobHomeDir)
    val dxPathConfig = DxPathConfig.apply(jobHomeDir, streamAllFiles = false, verbose = verbose)
    dxPathConfig.createCleanDirs()

    val (language, womBundle: WomBundle, allSources, _) =
      ParseWomSourceFile(false).apply(wdlCode, List.empty)
    val task: TAT.Task = ParseWomSourceFile(false).getMainTask(womBundle)
    assert(allSources.size == 1)
    val sourceDict = scanForTasks(allSources.values.head)
    assert(sourceDict.size == 1)
    val taskSourceCode = sourceDict.values.head

    // Parse the inputs, convert to WOM values. Delay downloading files
    // from the platform, we may not need to access them.
    val dxIoFunctions = DxIoFunctions(Map.empty, dxPathConfig, runtimeDebugLevel)
    val jobInputOutput = JobInputOutput(dxIoFunctions,
                                        womBundle.typeAliases,
                                        Language.toWdlVersion(language),
                                        runtimeDebugLevel)

    // Add the WDL version to the task source code, so the parser
    // will pick up the correct language dielect.
    val wdlCodeGen =
      WdlCodeGen(Verbose(verbose, quiet = true, Set.empty), womBundle.typeAliases, language)
    val taskDocument = wdlCodeGen.standAloneTask(taskSourceCode)
    val taskRunner = TaskRunner(task,
                                taskDocument,
                                womBundle.typeAliases,
                                instanceTypeDB,
                                dxPathConfig,
                                dxIoFunctions,
                                jobInputOutput,
                                Some(WdlRuntimeAttrs(Map.empty)),
                                Some(false),
                                0)
    val inputsRelPaths = taskRunner.jobInputOutput.loadInputs(JsObject(inputsOrg), task)
    val inputs = inputsRelPaths.map {
      case (inpDef, value) => (inpDef, addBaseDir(value))
    }

    // run the entire task

    // prolog
    val (localizedInputs, dxUrl2path) = taskRunner.prolog(inputs)

    // instantiate the command
    val env = taskRunner.instantiateCommand(localizedInputs)

    // execute the shell script in a child job
    val script: Path = dxPathConfig.script
    if (Files.exists(script)) {
      val (_, _) = Utils.execCommand(script.toString, None)
    }

<<<<<<< HEAD
    // 3. epilog
    val envNoTypes = env.map { case (k, (_, v)) => k -> v }
    val outputFields: Map[String, JsValue] = taskRunner.epilog(envNoTypes, dxUrl2path)
=======
    // epilog
    val outputFields: Map[String, JsValue] = taskRunner.epilog(env, dxUrl2path)
>>>>>>> 258451aa

    outputFieldsExpected match {
      case None      => ()
      case Some(exp) => outputFields should be(exp)
    }

    // return the task structure
    taskRunner
  }

  it should "execute a simple WDL task" in {
    runTask("add")
  }

  it should "execute a WDL task with expressions" in {
    runTask("float_arith")
  }

  it should "evaluate expressions in runtime section" in {
    runTask("expressions_runtime_section")
  }

  it should "evaluate expressions in runtime section II" in {
    runTask("expressions_runtime_section_2")
  }

  it should "evaluate a command section" in {
    runTask("sub")
  }

  it should "run ps in a command section" in {
    runTask("ps")
  }

  it should "localize a file to a task" in {
    runTask("cgrep")
  }

  it should "handle type coercion" in {
    runTask("cast")
  }

  it should "handle spaces in file paths" in {
    runTask("spaces_in_file_paths")
  }

  it should "read_tsv" in {
    runTask("read_tsv_x")
  }

  it should "write_tsv" in {
    runTask("write_tsv_x")
  }

  it should "optimize task with an empty command section" in {
    val _ = runTask("empty_command_section")
    //task.commandSectionEmpty should be(true)
  }

  it should "read a docker manifest file" in {
    val buf = """|[
                 |{"Config":"4b778ee055da936b387080ba034c05a8fad46d8e50ee24f27dcd0d5166c56819.json",
                 |"RepoTags":["ubuntu_18_04_minimal:latest"],
                 |"Layers":[
                 |  "1053541ae4c67d0daa87babb7fe26bf2f5a3b29d03f4af94e9c3cb96128116f5/layer.tar",
                 |  "fb1542f1963e61a22f9416077bf5f999753cbf363234bf8c9c5c1992d9a0b97d/layer.tar",
                 |  "2652f5844803bcf8615bec64abd20959c023d34644104245b905bb9b08667c8d/layer.tar",
                 |  "386aac21291d1f58297bc7951ce00b4ff7485414d6a8e146d9fedb73e0ebfa5b/layer.tar",
                 |  "10d19fb34e1db6a5abf4a3c138dc21f67ef94c272cf359349da18ffa973b7246/layer.tar",
                 |  "c791705472caccd6c011326648cc9748bd1465451cd1cd28a809b0a7f4e8b671/layer.tar",
                 |  "d6cc894526fdfac9112633719d63806117b44cc7302f2a7ed6599b1a32f7c43a/layer.tar",
                 |  "3fbb031ee57d2a8b4b6615e540f55f9af88e88cdbceeffdac7033ec5c8ee327d/layer.tar"
                 |  ]
                 |}
                 |]""".stripMargin.trim

    val repo = TaskRunnerUtils.readManifestGetDockerImageName(buf)
    repo should equal("ubuntu_18_04_minimal:latest")
  }

  it should "handle structs" taggedAs EdgeTest in {
    runTask("Person2")
  }

  it should "handle missing optional files" in {
    runTask("missing_optional_output_file")
  }
}<|MERGE_RESOLUTION|>--- conflicted
+++ resolved
@@ -186,14 +186,8 @@
       val (_, _) = Utils.execCommand(script.toString, None)
     }
 
-<<<<<<< HEAD
-    // 3. epilog
-    val envNoTypes = env.map { case (k, (_, v)) => k -> v }
-    val outputFields: Map[String, JsValue] = taskRunner.epilog(envNoTypes, dxUrl2path)
-=======
     // epilog
     val outputFields: Map[String, JsValue] = taskRunner.epilog(env, dxUrl2path)
->>>>>>> 258451aa
 
     outputFieldsExpected match {
       case None      => ()
