--- conflicted
+++ resolved
@@ -70,20 +70,7 @@
                             dxIoFunctions: DxIoFunctions,
                             language: Language.Value): WdlValues.V = {
     // build an object capable of evaluating WDL expressions
-<<<<<<< HEAD
-    val evalOpts = TypeOptions(typeChecking = TypeCheckingRegime.Strict,
-                               antlr4Trace = false,
-                               localDirectories = Vector.empty,
-                               verbosity = wdlTools.util.Verbosity.Quiet)
-    val evalCfg = EvalConfig.make(dxIoFunctions.config.homeDir,
-                                  dxIoFunctions.config.tmpDir,
-                                  dxIoFunctions.config.stdout,
-                                  dxIoFunctions.config.stderr)
-    val evaluator = WdlExprEval(evalOpts, evalCfg, Language.toWdlVersion(language), None)
-
-=======
     val evaluator = WdlEvaluator.make(dxIoFunctions, Language.toWdlVersion(language))
->>>>>>> 258451aa
     evaluator.applyExpr(expr, EvalContext(env))
   }
 
@@ -333,7 +320,7 @@
     val zincCall = findCallByName("zincWithNoParams", wf.body)
 
     val args = fragRunner.evalCallInputs(zincCall, Map.empty)
-    args shouldBe Map.empty  // ("a" -> (WdlTypes.T_Int, WdlValues.V_Int(3)))
+    args shouldBe Map.empty // ("a" -> (WdlTypes.T_Int, WdlValues.V_Int(3)))
   }
 
   it should "expressions with structs" in {
