--- conflicted
+++ resolved
@@ -17,14 +17,7 @@
     }
 
   it should "download files as strings" in {
-<<<<<<< HEAD
-    val results = DxPath.resolveBulk(
-        List(s"dx://${TEST_PROJECT}:/test_data/fileA"),
-        dxTestProject
-    )
-=======
     val results = DxPath.resolveBulk(List(s"dx://${TEST_PROJECT}:/test_data/fileA"), dxTestProject)
->>>>>>> 1458df46
     results.size shouldBe (1)
     val dxobj = results.values.head
     val dxFile: DxFile = dxobj.asInstanceOf[DxFile]
