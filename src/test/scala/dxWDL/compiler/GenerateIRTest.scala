--- conflicted
+++ resolved
@@ -137,19 +137,10 @@
         ) shouldBe a [Main.SuccessfulTerminationIR]
     }
 
-<<<<<<< HEAD
-    it should "compile a sub-block with several calls" taggedAs(EdgeTest) in {
-        val path = pathFromBasename("compiler", "subblock_several_calls.wdl")
-        Main.compile(
-            path.toString :: dbgFlags
-        ) shouldBe a [Main.SuccessfulTerminationIR]
-    }
-
-=======
-    it should "handle calling subworkflows" taggedAs(EdgeTest) in {
+    it should "handle calling subworkflows" in {
         val path = pathFromBasename("subworkflows", "trains.wdl")
         val retval = Main.compile(
-            path.toString :: dbgFlags
+            path.toString :: cFlags
         )
         retval shouldBe a [Main.SuccessfulTerminationIR]
         val irwf = retval match {
@@ -162,5 +153,11 @@
         }
         primaryWf.stages.size shouldBe(2)
     }
->>>>>>> 9abef0a6
+
+    it should "compile a sub-block with several calls" taggedAs(EdgeTest) in {
+        val path = pathFromBasename("compiler", "subblock_several_calls.wdl")
+        Main.compile(
+            path.toString :: cFlags
+        ) shouldBe a [Main.SuccessfulTerminationIR]
+    }
 }