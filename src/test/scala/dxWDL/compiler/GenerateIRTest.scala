--- conflicted
+++ resolved
@@ -1177,11 +1177,7 @@
     )
   }
 
-<<<<<<< HEAD
-  it should "ignore dx_instance_type when evaluating runtime hints" taggedAs EdgeTest in {
-=======
   it should "ignore dx_instance_type when evaluating runtime hints" in {
->>>>>>> 258451aa
     val path = pathFromBasename("compiler", "instance_type_test.wdl")
     val retval = Main.compile(
         path.toString :: cFlags
@@ -1617,10 +1613,10 @@
     }
   }
 
-  it should "work correctly with pairs in a scatter" taggedAs (EdgeTest) in {
+  it should "work correctly with pairs in a scatter" taggedAs EdgeTest in {
     val path = pathFromBasename("subworkflows", basename = "scatter_subworkflow_with_optional.wdl")
 
-    val cFlagsNotQuiet = cFlags.filter( _ != "-quiet" )
+    val cFlagsNotQuiet = cFlags.filter(_ != "-quiet")
     val retval = Main.compile(
         path.toString
 //          :: "--verbose"
