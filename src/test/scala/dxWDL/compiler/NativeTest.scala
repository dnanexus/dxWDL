package dxWDL.compiler

import java.io.{BufferedWriter, File, FileWriter}
import java.nio.file.{Path, Paths}

import org.scalatest.{FlatSpec, Matchers}
import org.scalatest.BeforeAndAfterAll

import scala.io.Source
import dxWDL.Main
import dxWDL.Main.SuccessfulTermination
import dxWDL.base.Utils
import dxWDL.dx.DxPath
import dxWDL.util.ParseWomSourceFile
import spray.json._

// This test module requires being logged in to the platform.
// It compiles WDL scripts without the runtime library.
// This tests the compiler Native mode, however, it creates
// dnanexus applets and workflows that are not runnable.

class NativeTest extends FlatSpec with Matchers with BeforeAndAfterAll {
    private def pathFromBasename(dir: String, basename: String) : Path = {
        val p = getClass.getResource(s"/${dir}/${basename}").getPath
        Paths.get(p)
    }

    val TEST_PROJECT = "dxWDL_playground"

    lazy val dxTestProject =
        try {
            DxPath.resolveProject(TEST_PROJECT)
        } catch {
            case e : Exception =>
                throw new Exception(s"""|Could not find project ${TEST_PROJECT}, you probably need to be logged into
                                        |the platform""".stripMargin)
        }
    lazy val cFlags = List("-compileMode", "NativeWithoutRuntimeAsset",
                           "-project", dxTestProject.getId,
                           "-folder", "/unit_tests",
                           "-force",
                           "-locked",
                           "-quiet")

    lazy private val cFlagsReorg = List(
        "-compileMode", "NativeWithoutRuntimeAsset",
        "--project", dxTestProject.getId,
        "-quiet",  "--folder", "/reorg_tests")

    override def beforeAll() : Unit = {
        // building necessary applets before starting the tests
        val native_applets = Vector("native_concat",
                                    "native_diff",
                                    "native_mk_list",
                                    "native_sum",
                                    "native_sum_012",
                                    "functional_reorg_test"
        )
        val topDir = Paths.get(System.getProperty("user.dir"))
        native_applets.foreach { app =>
            try {
                val (stdout, stderr) = Utils.execCommand(s"dx build $topDir/test/applets/$app --destination /unit_tests/applets/",
                                                         quiet=true)
            } catch {
                case _: Throwable =>
            }
        }
    }

    private def getAppletId(path: String): String = {
        val (app_stdout, app_stderr) = Utils.execCommand(
            s"dx describe $path --json")

        app_stdout.parseJson.asJsObject.fields.get("id") match {
            case Some(JsString(x)) => x
            case other => throw new Exception(s"Unexpected result ${other}")
        }
    }

    private def createExtras(extrasContent: String): String = {

        val tmp_extras = File.createTempFile("reorg-", ".json")
        tmp_extras.deleteOnExit()

        val bw = new BufferedWriter(new FileWriter(tmp_extras))
        bw.write(extrasContent)
        bw.close()

        tmp_extras.toString
    }



    it should "Native compile a single WDL task" taggedAs(NativeTestXX) in {
        val path = pathFromBasename("compiler", "add.wdl")
        val retval = Main.compile(path.toString
//                                      :: "--verbose"
                                      :: cFlags)
        retval shouldBe a [Main.SuccessfulTermination]
    }

    // linear workflow
    it  should "Native compile a linear WDL workflow without expressions" taggedAs(NativeTestXX) in {
        val path = pathFromBasename("compiler", "wf_linear_no_expr.wdl")
        val retval = Main.compile(path.toString :: cFlags)
        retval shouldBe a [Main.SuccessfulTermination]
    }

    it  should "Native compile a linear WDL workflow" taggedAs(NativeTestXX) in {
        val path = pathFromBasename("compiler", "wf_linear.wdl")
        val retval = Main.compile(path.toString
                                      :: cFlags)
        retval shouldBe a [Main.SuccessfulTermination]
    }

    it should "Native compile a workflow with a scatter without a call" taggedAs(NativeTestXX) in {
        val path = pathFromBasename("compiler", "scatter_no_call.wdl")
        Main.compile(
            path.toString :: cFlags
        ) shouldBe a [Main.SuccessfulTermination]
    }


    it should "Native compile a draft2 workflow" taggedAs(NativeTestXX) in {
        val path = pathFromBasename("draft2", "shapes.wdl")
        Main.compile(
            path.toString :: "--force" :: cFlags
        ) shouldBe a [Main.SuccessfulTermination]
    }

    it should "Native compile a workflow with one level nesting" taggedAs(NativeTestXX) in {
        val path = pathFromBasename("nested", "two_levels.wdl")
        Main.compile(
            path.toString :: "--force" :: cFlags
        ) shouldBe a [Main.SuccessfulTermination]
    }

    it should "handle various conditionals" taggedAs(NativeTestXX) in {
        val path = pathFromBasename("draft2", "conditionals_base.wdl")
        Main.compile(
            path.toString
/*                :: "--verbose"
                :: "--verboseKey" :: "Native"
                :: "--verboseKey" :: "GenerateIR"*/
                :: cFlags
        ) shouldBe a [Main.SuccessfulTermination]
    }

    it should "be able to build interfaces to native applets" taggedAs(NativeTestXX) in {
        val outputPath = "/tmp/dx_extern.wdl"
        Main.dxni(
            List("--force", "--quiet",
                 "--folder", "/unit_tests/applets",
                 "--project", dxTestProject.getId,
                 "--language", "wdl_draft2",
                 "--output", outputPath)
        ) shouldBe a [Main.SuccessfulTermination]

        // check that the generated file contains the correct tasks
        val content = Source.fromFile(outputPath).getLines.mkString("\n")

        val tasks : Map[String, String] = ParseWomSourceFile(false).scanForTasks(content)
<<<<<<< HEAD
        tasks.keys shouldBe(
            Set("native_sum", "native_sum_012", "functional_reorg_test", "native_mk_list", "native_diff", "native_concat"))
=======
        tasks.keys shouldBe(Set("native_sum", "native_sum_012", "functional_reorg_test", "native_mk_list", "native_diff", "native_concat"))
>>>>>>> ca82383b
    }

    it should "be able to include license information in details" in {
        val expected =
            """
              |[
              |  {
              |    "author":"Broad Institute",
              |    "license":"BSD-3-Clause",
              |    "licenseUrl":"https://github.com/broadinstitute/LICENSE.TXT",
              |    "name":"GATK4",
              |    "repoUrl":"https://github.com/broadinstitute/gatk",
              |    "version":"GATK-4.0.1.2"
              |    }
              |]
            """.stripMargin.parseJson

        val path = pathFromBasename("compiler", "add.wdl")
        val extraPath = pathFromBasename("compiler/extras",  "extras_license.json")

        val appId = Main.compile(
            path.toString
                /*:: "--verbose" :: "--verboseKey" :: "EdgeTest" */
                :: "--extras" :: extraPath.toString :: cFlags
        ) match {
            case SuccessfulTermination(x) => x
            case _ => throw new Exception("sanity")

        }

        val (stdout, stderr) = Utils.execCommand(s"dx describe ${dxTestProject.getId}:${appId} --json")

        val license = stdout.parseJson.asJsObject.fields.get("details") match {
            case Some(JsObject(x)) => x.get("upstreamProjects") match {
                case None => List.empty
                case Some(s) => s

            }
            case other => throw new Exception(s"Unexpected result ${other}")
        }

        license shouldBe expected
    }

    it should "deep nesting" taggedAs(NativeTestXX) in {
        val path = pathFromBasename("compiler", "environment_passing_deep_nesting.wdl")
        Main.compile(
            path.toString
/*                :: "--verbose"
                :: "--verboseKey" :: "Native"
                :: "--verboseKey" :: "GenerateIR"*/
                :: cFlags
        ) shouldBe a [Main.SuccessfulTermination]
    }

    it should "make default task timeout 48 hours" taggedAs(NativeTestXX) in {
        val path = pathFromBasename("compiler", "add_timeout.wdl")
        val appId = Main.compile(
            path.toString :: "--force" :: cFlags
        ) match {
            case SuccessfulTermination(x) => x
            case _ => throw new Exception("sanity")
        }

        // make sure the timeout is what it should be
        val (stdout, stderr) = Utils.execCommand(
            s"dx describe ${dxTestProject.getId}:${appId} --json")

        val timeout = stdout.parseJson.asJsObject.fields.get("runSpec") match {
            case Some(JsObject(x)) => x.get("timeoutPolicy") match {
                case None => throw new Exception("No timeout policy set")
                case Some(s) => s
            }
            case other => throw new Exception(s"Unexpected result ${other}")
        }
        timeout shouldBe JsObject("*" -> JsObject(
                                      "days" -> JsNumber(2),
                                      "hours" -> JsNumber(0),
                                      "minutes" -> JsNumber(0)))
    }

    it should "timeout can be overriden from the extras file" taggedAs(NativeTestXX, EdgeTest) in {
        val path = pathFromBasename("compiler", "add_timeout_override.wdl")
        val extraPath = pathFromBasename("compiler/extras",  "short_timeout.json")
        val appId = Main.compile(
            path.toString
                :: "--extras" :: extraPath.toString :: cFlags
        ) match {
            case SuccessfulTermination(x) => x
            case _ => throw new Exception("sanity")
        }

        // make sure the timeout is what it should be
        val (stdout, stderr) = Utils.execCommand(
            s"dx describe ${dxTestProject.getId}:${appId} --json")

        val timeout = stdout.parseJson.asJsObject.fields.get("runSpec") match {
            case Some(JsObject(x)) => x.get("timeoutPolicy") match {
                case None => throw new Exception("No timeout policy set")
                case Some(s) => s
            }
            case other => throw new Exception(s"Unexpected result ${other}")
        }
        timeout shouldBe JsObject("*" -> JsObject("hours" -> JsNumber(3)))

    }

    it should "allow choosing GPU instances" taggedAs(NativeTestXX, EdgeTest) in {
        val path = pathFromBasename("compiler", "GPU2.wdl")

        val appId = Main.compile(path.toString :: cFlags) match {
            case SuccessfulTermination(x) => x
            case _ => throw new Exception("sanity")
        }

        // make sure the timeout is what it should be
        val (stdout, stderr) = Utils.execCommand(
            s"dx describe ${dxTestProject.getId}:${appId} --json")
        val obj = stdout.parseJson.asJsObject
        val obj2 = obj.fields("runSpec").asJsObject
        val obj3 = obj2.fields("systemRequirements").asJsObject
        val obj4 = obj3.fields("main").asJsObject
        val instanceType = obj4.fields.get("instanceType") match {
            case Some(JsString(x)) => x
            case other => throw new Exception(s"Unexpected result ${other}")
        }

        //System.out.println(s"instanceType = ${instanceType}")
        instanceType should include ("_gpu")
    }

    it should "Compile a workflow with subworkflows on the platform with the reorg app" taggedAs(EdgeTest) in {
        val path = pathFromBasename("subworkflows", basename="trains_station.wdl")
        val appletId = getAppletId("/unit_tests/applets/functional_reorg_test")
        val extrasContent =
            s"""|{
                | "custom_reorg" : {
                |    "app_id" : "${appletId}",
                |    "conf" : null
                |  }
                |}
                |""".stripMargin

        val tmpFile= createExtras(extrasContent)
        // remove locked workflow flag
        val retval = Main.compile(
            path.toString :: "-extras" :: tmpFile :: cFlagsReorg
        )
        retval shouldBe a [Main.SuccessfulTermination]
        val wfId: String = retval match {
            case Main.SuccessfulTermination(ir) => ir
            case _ => throw new Exception("sanity")
        }

        val (stdout, stderr) = Utils.execCommand(s"dx describe ${wfId} --json")

        val wfStages = stdout.parseJson.asJsObject.fields.get("stages") match {
            case Some(JsArray(x)) => x.toVector
            case other => throw new Exception(s"Unexpected result ${other}")
        }

        // there should be 4 stages: 1) common 2) train_stations 3) outputs 4) reorg
        wfStages.size shouldBe 4

        val reorgStage = wfStages.last

        // if its not a JsObject return empty string and test will fail
        val reorgDetails = reorgStage match {
            case JsObject(x) => JsObject(x)
            case _ => throw new Exception("sanity")
        }

        reorgDetails.getFields("id", "executable") shouldBe Seq(
            JsString("stage-reorg"), JsString(s"${appletId}")
        )
        // There should be 3 inputs, the output from output stage and the custom reorg config file.
        val reorgInput: JsObject = reorgDetails.fields("input") match {
            case JsObject(x) => JsObject(x)
            case _ => throw new Exception("sanity")
        }

        // no reorg conf input. only status.
        reorgInput.fields.size shouldBe 1
        reorgInput.fields.keys shouldBe Set(Utils.REORG_STATUS)
    }

    // ignore for now as the test will fail in staging
    it should "Compile a workflow with subworkflows on the platform with the reorg app with config file in the input" taggedAs(EdgeTest) in {
        // This works in conjunction with "Compile a workflow with subworkflows on the platform with the reorg app".
        val path = pathFromBasename("subworkflows", basename="trains_station.wdl")
        val appletId = getAppletId("/unit_tests/applets/functional_reorg_test")
        // upload random file
        val (uploadOut, uploadErr) = Utils.execCommand(
            s"dx upload ${path.toString} --destination /reorg_tests --brief"
        )
        val fileId = uploadOut.trim
        val extrasContent =
            s"""|{
                | "custom_reorg" : {
                |    "app_id" : "${appletId}",
                |    "conf" : "dx://$fileId"
                |  }
                |}
                |""".stripMargin

        val tmpFile= createExtras(extrasContent)
        // remove locked workflow flag
        val retval = Main.compile(
            path.toString :: "-extras" :: tmpFile :: cFlagsReorg
        )

        retval shouldBe a [Main.SuccessfulTermination]
        val wfId: String = retval match {
            case Main.SuccessfulTermination(wfId) => wfId
            case _ => throw new Exception("sanity")
        }

        val (stdout, stderr) = Utils.execCommand(s"dx describe ${wfId} --json")

        val wfStages = stdout.parseJson.asJsObject.fields.get("stages") match {
            case Some(JsArray(x)) => x.toVector
            case other => throw new Exception(s"Unexpected result ${other}")
        }

        val reorgStage = wfStages.last

        val reorgDetails = reorgStage match {
            case JsObject(x) => JsObject(x)
            case _ => throw new Exception("sanity")
        }

        // There should be 3 inputs, the output from output stage and the custom reorg config file.
        val reorgInput: JsObject = reorgDetails.fields("input") match {
            case JsObject(x) => JsObject(x)
            case _ => throw new Exception("sanity")
        }
        // no reorg conf input. only status.
        reorgInput.fields.size shouldBe 2
        reorgInput.fields.keys shouldBe Set(Utils.REORG_STATUS, Utils.REORG_CONFIG)
    }
    it should "Checks subworkflow with custom reorg app do not contain reorg attribute" taggedAs(EdgeTest) in {
        // This works in conjunction with "Compile a workflow with subworkflows on the platform with the reorg app".
        val path = pathFromBasename("subworkflows", basename = "trains_station.wdl")
        val appletId = getAppletId("/unit_tests/applets/functional_reorg_test")
        // upload random file
        val extrasContent =
            s"""|{
                | "custom_reorg" : {
                |    "app_id" : "${appletId}",
                |    "conf" : null
                |  }
                |}
                |""".stripMargin

        val tmpFile = createExtras(extrasContent)

        // remove compile mode
        val retval = Main.compile(
            path.toString :: "-extras" :: tmpFile :: "-compileMode" :: "IR" :: cFlagsReorg.drop(2)
        )
        retval shouldBe a [Main.SuccessfulTerminationIR]

        val bundle = retval match {
            case Main.SuccessfulTerminationIR(bundle) => bundle
            case _ => throw new Exception("sanity")
        }

        // this is a subworkflow so there is no reorg_status___ added.
        val trainsOutputVector: IR.Callable = bundle.allCallables("trains")
        trainsOutputVector.outputVars.size shouldBe 1
    }
}<|MERGE_RESOLUTION|>--- conflicted
+++ resolved
@@ -160,12 +160,8 @@
         val content = Source.fromFile(outputPath).getLines.mkString("\n")
 
         val tasks : Map[String, String] = ParseWomSourceFile(false).scanForTasks(content)
-<<<<<<< HEAD
-        tasks.keys shouldBe(
-            Set("native_sum", "native_sum_012", "functional_reorg_test", "native_mk_list", "native_diff", "native_concat"))
-=======
+
         tasks.keys shouldBe(Set("native_sum", "native_sum_012", "functional_reorg_test", "native_mk_list", "native_diff", "native_concat"))
->>>>>>> ca82383b
     }
 
     it should "be able to include license information in details" in {
