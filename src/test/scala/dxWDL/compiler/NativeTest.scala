--- conflicted
+++ resolved
@@ -83,31 +83,19 @@
   }
 
   private def getAppletId(path: String): String = {
-<<<<<<< HEAD
     val folder = Paths.get(path).getParent.toAbsolutePath.toString
     val basename = Paths.get(path).getFileName.toString
     val verbose = Verbose(on = false, quiet = true, Set.empty)
-    val results = DxFindDataObjects(Some(10), verbose).apply(dxTestProject,
-=======
-    val folder = Paths.get(path).getParent().toAbsolutePath().toString()
-    val basename = Paths.get(path).getFileName().toString()
-    val verbose = Verbose(false, true, Set.empty)
     val results = DxFindDataObjects(Some(10), verbose).apply(Some(dxTestProject),
->>>>>>> f64adb6d
                                                              Some(folder),
                                                              recurse = false,
                                                              klassRestriction = None,
                                                              withProperties = Vector.empty,
                                                              nameConstraints = Vector(basename),
-<<<<<<< HEAD
-                                                             withInputOutputSpec = false)
-    results.size shouldBe 1
-=======
                                                              withInputOutputSpec = false,
                                                              Vector.empty,
                                                              Set.empty)
-    results.size shouldBe (1)
->>>>>>> f64adb6d
+    results.size shouldBe 1
     val desc = results.values.head
     desc.id
   }
