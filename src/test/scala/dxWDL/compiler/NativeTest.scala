--- conflicted
+++ resolved
@@ -111,12 +111,7 @@
         tasks.keys shouldBe(Set("native_sum", "native_sum_012", "native_mk_list", "native_diff", "native_concat"))
     }
 
-<<<<<<< HEAD
-    it should "be able to include license information in details" taggedAs (EdgeTest)in {
-=======
     ignore should "be able to include license information in details" in {
->>>>>>> 651f5815
-
         val expected =
             """
               |[
