package dx.api

import org.scalatest.flatspec.AnyFlatSpec
import org.scalatest.matchers.should.Matchers
import wdlTools.util.Logger

class DxUtilsTest extends AnyFlatSpec with Matchers {
<<<<<<< HEAD
  private val dxApi: DxApi = DxApi(Logger.Quiet)
  private val testProject = "dxWDL_playground"
=======
  val dxApi: DxApi = DxApi(Logger.Quiet)
  val testProject = "dxWDL_playground"
>>>>>>> 33c1d22d

  lazy val dxTestProject: DxProject =
    try {
      dxApi.resolveProject(testProject)
    } catch {
      case _: Exception =>
        throw new Exception(
            s"""|Could not find project ${testProject}, you probably need to be logged into
                |the platform on staging.""".stripMargin
        )
    }

  it should "download files as strings" in {
<<<<<<< HEAD
    val results = dxApi.resolveBulk(List(s"dx://${testProject}:/test_data/fileA"), dxTestProject)
=======
    val results = dxApi.resolveBulk(Vector(s"dx://${testProject}:/test_data/fileA"), dxTestProject)
>>>>>>> 33c1d22d
    results.size shouldBe 1
    val dxobj = results.values.head
    val dxFile: DxFile = dxobj.asInstanceOf[DxFile]

    val value = dxApi.downloadString(dxFile)
    value shouldBe "The fibonacci series includes 0,1,1,2,3,5\n"
  }
}<|MERGE_RESOLUTION|>--- conflicted
+++ resolved
@@ -5,13 +5,8 @@
 import wdlTools.util.Logger
 
 class DxUtilsTest extends AnyFlatSpec with Matchers {
-<<<<<<< HEAD
-  private val dxApi: DxApi = DxApi(Logger.Quiet)
-  private val testProject = "dxWDL_playground"
-=======
   val dxApi: DxApi = DxApi(Logger.Quiet)
   val testProject = "dxWDL_playground"
->>>>>>> 33c1d22d
 
   lazy val dxTestProject: DxProject =
     try {
@@ -25,11 +20,7 @@
     }
 
   it should "download files as strings" in {
-<<<<<<< HEAD
-    val results = dxApi.resolveBulk(List(s"dx://${testProject}:/test_data/fileA"), dxTestProject)
-=======
     val results = dxApi.resolveBulk(Vector(s"dx://${testProject}:/test_data/fileA"), dxTestProject)
->>>>>>> 33c1d22d
     results.size shouldBe 1
     val dxobj = results.values.head
     val dxFile: DxFile = dxobj.asInstanceOf[DxFile]
