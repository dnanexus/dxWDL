--- conflicted
+++ resolved
@@ -7,11 +7,7 @@
 import spray.json._
 import wdlTools.eval.WdlValues
 import wdlTools.types.WdlTypes
-<<<<<<< HEAD
 import wdlTools.util.{FileSourceResolver, Logger, Util}
-=======
-import wdlTools.util.{FileSourceResolver, Logger}
->>>>>>> 33c1d22d
 
 class WdlVarLinksTest extends AnyFlatSpec with Matchers {
   private val dxApi = DxApi(Logger.Quiet)
@@ -159,12 +155,7 @@
                              "zipcode" -> WdlValues.V_Int(94043),
                              "type" -> WdlValues.V_String("town house")))
 
-<<<<<<< HEAD
-    val testCases = List(makeElement(houseType, learCastle), makeElement(houseType, lucyHouse))
-=======
     val testCases = Vector(makeElement(houseType, learCastle), makeElement(houseType, lucyHouse))
-
->>>>>>> 33c1d22d
     val typeAliases: Map[String, WdlTypes.T] = Map("Person" -> personType, "House" -> houseType)
     val wvlConverter = WdlVarLinksConverter(dxApi, fileResolver, DxFileDescCache.empty, typeAliases)
     testCases.foreach { elem =>
