package dx.core.languages.wdl

import java.nio.file.{Path, Paths}

import dx.api.DxApi
import dx.core.languages.wdl.{Bundle => WdlBundle}
import org.scalatest.flatspec.AnyFlatSpec
import org.scalatest.matchers.should.Matchers
import wdlTools.types.{WdlTypes, TypedAbstractSyntax => TAT}
import wdlTools.util.{Logger, Util}

class BlockTest extends AnyFlatSpec with Matchers {
  private val logger = Logger.Quiet
  private val dxApi = DxApi(logger)
  private val parseWdlSourceFile = ParseSource(dxApi)

  private def pathFromBasename(dir: String, basename: String): Path = {
    val p = getClass.getResource(s"/${dir}/${basename}").getPath
    Paths.get(p)
  }

  def mapFromOutputs(outputs: Vector[Block.OutputDefinition]): Map[String, WdlTypes.T] = {
    outputs.map {
      case Block.OutputDefinition(name, wdlType, _) => name -> wdlType
    }.toMap
  }

  it should "calculate closure correctly" in {
    val path = pathFromBasename("util", "block_closure.wdl")
    val wfSourceCode = Util.readFileContent(path)
    val (wf, _, _, _) = parseWdlSourceFile.parseWdlWorkflow(wfSourceCode)
    val blocks = Block.splitWorkflow(wf)

    /*System.out.println(s"""|block #0 =
                               |${subBlocks(0).prettyPrintApproxWdl}}
                               |""".stripMargin)*/
    blocks(0).inputs.map(_.name).toSet should be(Set.empty)
    blocks(1).inputs.map(_.name).toSet should be(Set("flag", "rain"))
    blocks(2).inputs.map(_.name).toSet should be(Set("flag", "inc1.result"))
    blocks(3).inputs.map(_.name).toSet should be(Set("rain"))
    blocks(4).inputs.map(_.name).toSet should be(Set("rain", "inc1.result", "flag"))
  }

  it should "calculate outputs correctly" in {
    val path = pathFromBasename("util", "block_closure.wdl")
    val wfSourceCode = Util.readFileContent(path)
    val (wf, _, _, _) = parseWdlSourceFile.parseWdlWorkflow(wfSourceCode)
    val blocks = Block.splitWorkflow(wf)

    mapFromOutputs(blocks(1).outputs) should be(
        Map("inc2.result" -> WdlTypes.T_Optional(WdlTypes.T_Int))
    )
    mapFromOutputs(blocks(2).outputs) should be(
        Map("inc3.result" -> WdlTypes.T_Optional(WdlTypes.T_Int))
    )
    mapFromOutputs(blocks(3).outputs) should be(
        Map("inc4.result" -> WdlTypes.T_Array(WdlTypes.T_Int))
    )
    mapFromOutputs(blocks(4).outputs) should be(
        Map("x" -> WdlTypes.T_Array(WdlTypes.T_Int, nonEmpty = false),
            "inc5.result" -> WdlTypes.T_Array(WdlTypes.T_Optional(WdlTypes.T_Int),
                                              nonEmpty = false))
    )
  }

  it should "calculate outputs correctly II" in {
    val path = pathFromBasename("compiler", "wf_linear.wdl")
    val wfSourceCode = Util.readFileContent(path)
    val (wf, _, _, _) = parseWdlSourceFile.parseWdlWorkflow(wfSourceCode)
    val blocks = Block.splitWorkflow(wf)

    mapFromOutputs(blocks(1).outputs) should be(
        Map("z" -> WdlTypes.T_Int, "mul.result" -> WdlTypes.T_Int)
    )
    blocks(1).inputs.map(_.name).toSet should be(Set("add.result"))
  }

  it should "handle block zero" in {
    val path = pathFromBasename("util", "block_zero.wdl")
    val wfSourceCode = Util.readFileContent(path)
    val (wf, _, _, _) = parseWdlSourceFile.parseWdlWorkflow(wfSourceCode)
    val blocks = Block.splitWorkflow(wf)

    mapFromOutputs(blocks(0).outputs) should be(
        Map("rain" -> WdlTypes.T_Int, "inc.result" -> WdlTypes.T_Optional(WdlTypes.T_Int))
    )
  }

  it should "block with two calls or more" in {
    val path = pathFromBasename("util", "block_with_three_calls.wdl")
    val wfSourceCode = Util.readFileContent(path)
    val (wf, _, _, _) = parseWdlSourceFile.parseWdlWorkflow(wfSourceCode)
    val blocks = Block.splitWorkflow(wf)
    blocks.size should be(1)
  }

  it should "split a block with an expression after a call" in {
    val path = pathFromBasename("util", "expression_after_call.wdl")
    val wfSourceCode = Util.readFileContent(path)
    val (wf, _, _, _) = parseWdlSourceFile.parseWdlWorkflow(wfSourceCode)
    val blocks = Block.splitWorkflow(wf)
    blocks.size should be(2)
  }

  it should "calculate closure correctly for WDL draft-2" in {
    val path = pathFromBasename("draft2", "block_closure.wdl")
    val wfSourceCode = Util.readFileContent(path)
    val (wf, _, _, _) = parseWdlSourceFile.parseWdlWorkflow(wfSourceCode)
    val blocks = Block.splitWorkflow(wf)

    blocks(1).inputs.map(_.name).toSet should be(Set("flag", "rain"))
    blocks(2).inputs.map(_.name).toSet should be(Set("flag", "inc1.result"))
    blocks(3).inputs.map(_.name).toSet should be(Set("rain"))
    blocks(4).inputs.map(_.name).toSet should be(Set("rain", "inc1.result", "flag"))
  }

  it should "calculate closure correctly for WDL draft-2 II" in {
    val path = pathFromBasename("draft2", "shapes.wdl")
    val wfSourceCode = Util.readFileContent(path)
    val (wf, _, _, _) = parseWdlSourceFile.parseWdlWorkflow(wfSourceCode)
    val blocks = Block.splitWorkflow(wf)

    blocks(0).inputs.map(_.name).toSet should be(Set("num"))
    blocks(1).inputs.map(_.name).toSet should be(Set.empty)
  }

  it should "calculate closure for a workflow with expression outputs" in {
    val path = pathFromBasename("compiler", "wf_with_output_expressions.wdl")
    val wfSourceCode = Util.readFileContent(path)
    val (wf, _, _, _) = parseWdlSourceFile.parseWdlWorkflow(wfSourceCode)
    val wfOutputs = wf.outputs.map(Block.translate)
    Block.outputClosure(wfOutputs).keys.toSet should be(Set("a", "b"))
  }

  it should "calculate output closure for a workflow" in {
    val path = pathFromBasename("compiler", "cast.wdl")
    val wfSourceCode = Util.readFileContent(path)
    val (wf, _, _, _) = parseWdlSourceFile.parseWdlWorkflow(wfSourceCode)
    val wfOutputs = wf.outputs.map(Block.translate)
    Block.outputClosure(wfOutputs).keys.toSet should be(
        Set("Add.result", "SumArray.result", "SumArray2.result", "JoinMisc.result")
    )
  }

  it should "identify simple calls even if they have optionals" in {
    val path = pathFromBasename("util", "missing_inputs_to_direct_call.wdl")
    val wfSourceCode = Util.readFileContent(path)
    val (wf, _, _, _) = parseWdlSourceFile.parseWdlWorkflow(wfSourceCode)
    val blocks = Block.splitWorkflow(wf)

    for (i <- 0 to 2) {
      Block.categorize(blocks(i)) shouldBe a[Block.CallDirect]
    }
  }

  it should "categorize correctly calls to subworkflows" in {
    val path = pathFromBasename("subworkflows", "trains.wdl")
<<<<<<< HEAD
    val (_, _, wdlBundle, _, _) = parseWdlSourceFile.apply(path)
=======
    val (_, _, wdlBundle, _, _) = parseWdlSourceFile.apply(path, Vector.empty)
>>>>>>> 33c1d22d
    val wf = wdlBundle.primaryCallable match {
      case Some(wf: TAT.Workflow) => wf
      case _                      => throw new Exception("Could not find the workflow in the source")
    }

    val blocks = Block.splitWorkflow(wf)

    Block.categorize(blocks(0)) shouldBe a[Block.ScatterOneCall]
  }

  ignore should "get subblocks" in {
    val path = pathFromBasename("nested", "two_levels.wdl")
    val wfSourceCode = Util.readFileContent(path)
    val (wf, _, _, _) = parseWdlSourceFile.parseWdlWorkflow(wfSourceCode)

    val b0 = Block.getSubBlock(Vector(0), wf.body)
    Block.categorize(b0) shouldBe a[Block.ScatterFullBlock]

    val b1 = Block.getSubBlock(Vector(1), wf.body)
    Block.categorize(b1) shouldBe a[Block.CondOneCall]

    val b2 = Block.getSubBlock(Vector(2), wf.body)
    Block.categorize(b2) shouldBe a[Block.CallDirect]

    val b00 = Block.getSubBlock(Vector(0, 0), wf.body)
    Block.categorize(b00) shouldBe a[Block.CallDirect]

    val b01 = Block.getSubBlock(Vector(0, 1), wf.body)
    Block.categorize(b01) shouldBe a[Block.CallDirect]

    val b02 = Block.getSubBlock(Vector(0, 2), wf.body)
    Block.categorize(b02) shouldBe a[Block.CallFragment]
  }

  it should "handle calls to imported modules II" in {
    val path = pathFromBasename("draft2", "block_category.wdl")
    val (_, _, wdlBundle: WdlBundle, _, _) =
<<<<<<< HEAD
      parseWdlSourceFile.apply(path)
=======
      parseWdlSourceFile.apply(path, Vector.empty)
>>>>>>> 33c1d22d

    val wf = wdlBundle.primaryCallable match {
      case Some(wf: TAT.Workflow) => wf
      case _                      => throw new Exception("unexpected")
    }
    val blocks = Block.splitWorkflow(wf)
    Block.categorize(blocks(0)) shouldBe a[Block.CondOneCall]
  }

  it should "handle calls to imported modules" in {
    val path = pathFromBasename("draft2", "conditionals1.wdl")
    val (_, _, wdlBundle: WdlBundle, _, _) =
<<<<<<< HEAD
      parseWdlSourceFile.apply(path)
=======
      parseWdlSourceFile.apply(path, Vector.empty)
>>>>>>> 33c1d22d

    val wf = wdlBundle.primaryCallable match {
      case Some(wf: TAT.Workflow) => wf
      case _                      => throw new Exception("unexpected")
    }
    val blocks = Block.splitWorkflow(wf)

    for (i <- blocks.indices) {
      val b = blocks(i)
      /*            System.out.println(s"""|BLOCK #${i} = [
                                   |${b.prettyPrintApproxWdl}
                                   |]
                                   |""".stripMargin)*/
      val catg = Block.categorize(b)
      logger.ignore(catg)
    }
  }

  it should "compile a workflow calling a subworkflow as a direct call" in {
    val path = pathFromBasename("draft2", "movies.wdl")
    val (_, _, wdlBundle: WdlBundle, _, _) =
<<<<<<< HEAD
      parseWdlSourceFile.apply(path)
=======
      parseWdlSourceFile.apply(path, Vector.empty)
>>>>>>> 33c1d22d

    val wf = wdlBundle.primaryCallable match {
      case Some(wf: TAT.Workflow) => wf
      case _                      => throw new Exception("unexpected")
    }

    // Find the fragment block to execute
    val block = Block.getSubBlock(Vector(0), wf.body)

    /*
        val dbgBlock = block.nodes.map{
            WdlPrettyPrintApproxWdl.apply(_)
        }.mkString("\n")
        System.out.println(s"""|Block:
                               |${dbgBlock}
                               |""".stripMargin)
     */

    Block.categorize(block) shouldBe a[Block.CallDirect]
  }

  it should "sort a block correctly in the presence of conditionals" taggedAs EdgeTest in {
    val path = pathFromBasename("draft2", "conditionals3.wdl")
    val wfSourceCode = Util.readFileContent(path)
    val (wf, _, _, _) = parseWdlSourceFile.parseWdlWorkflow(wfSourceCode)

    val blocks = Block.splitWorkflow(wf)

    mapFromOutputs(blocks(0).outputs) should be(
        Map(
            "i1" -> WdlTypes.T_Optional(WdlTypes.T_Int),
            "i2" -> WdlTypes.T_Optional(WdlTypes.T_Int),
            "i3" -> WdlTypes.T_Optional(WdlTypes.T_Int),
            "powers10" -> WdlTypes.T_Array(WdlTypes.T_Optional(WdlTypes.T_Int), nonEmpty = false)
        )
    )
  }

  it should "find the correct number of scatters" in {
    val path = pathFromBasename("draft2", "conditionals_base.wdl")
<<<<<<< HEAD
    val (_, _, wdlBundle, _, _) = parseWdlSourceFile.apply(path)
=======
    val (_, _, wdlBundle, _, _) = parseWdlSourceFile.apply(path, Vector.empty)
>>>>>>> 33c1d22d

    val wf = wdlBundle.primaryCallable match {
      case Some(wf: TAT.Workflow) => wf
      case _                      => throw new Exception("unexpected")
    }

    val scatters: Seq[TAT.Scatter] = wf.body.collect {
      case n: TAT.Scatter => n
    }
    scatters.size should be(1)
  }

  it should "sort a subblock properly" in {
    val path = pathFromBasename("draft2", "conditionals4.wdl")
<<<<<<< HEAD
    val (_, _, wdlBundle, _, _) = parseWdlSourceFile.apply(path)
=======
    val (_, _, wdlBundle, _, _) = parseWdlSourceFile.apply(path, Vector.empty)
>>>>>>> 33c1d22d

    val wf = wdlBundle.primaryCallable match {
      case Some(wf: TAT.Workflow) => wf
      case _                      => throw new Exception("unexpected")
    }

    // Find the fragment block to execute
    val b = Block.getSubBlock(Vector(1), wf.body)
    /*        System.out.println(s"""|BLOCK #1 = [
                               |${b.prettyPrintApproxWdl}
                               |]
 |""".stripMargin) */
    logger.ignore(b)
  }

  it should "handle an empty workflow" in {
    val path = pathFromBasename("util", "empty_workflow.wdl")
    val wfSourceCode = Util.readFileContent(path)
    val (wf, _, _, _) = parseWdlSourceFile.parseWdlWorkflow(wfSourceCode)
    val blocks = Block.splitWorkflow(wf)
    blocks.size shouldBe 0
  }

  it should "detect when inputs are used as outputs" in {
    val path = pathFromBasename("util", "inputs_used_as_outputs.wdl")
    val wfSourceCode = Util.readFileContent(path)
    val (wf, _, _, _) = parseWdlSourceFile.parseWdlWorkflow(wfSourceCode)
    val wfInputs = wf.inputs.map(Block.translate)
    val wfOutputs = wf.outputs.map(Block.translate)
    Block.inputsUsedAsOutputs(wfInputs, wfOutputs) shouldBe Set("lane")
  }

  it should "create correct inputs for a workflow with an unpassed argument" in {
    val path = pathFromBasename("bugs", "unpassed_argument_propagation.wdl")
    val wfSourceCode = Util.readFileContent(path)
    val (wf, _, _, _) = parseWdlSourceFile.parseWdlWorkflow(wfSourceCode)
    val names = wf.inputs.map(_.name).toSet
    names shouldBe Set.empty[String]
  }

  it should "figure out when a block has no calls" taggedAs EdgeTest in {
    val path = pathFromBasename("block", "b1.wdl")
    val wfSourceCode = Util.readFileContent(path)
    val (wf, _, _, _) = parseWdlSourceFile.parseWdlWorkflow(wfSourceCode)

    val b0 = Block.getSubBlock(Vector(0), wf.body)
    Block.categorize(b0) shouldBe a[Block.ScatterFullBlock]

    val b00 = Block.getSubBlock(Vector(0, 0), wf.body)

//    val bl33 = WdlPrettyPrintApproxWdl.apply(b00.nodes)
//    System.out.println(bl33)

    Block.categorize(b00) shouldBe a[Block.CondOneCall]
  }
}<|MERGE_RESOLUTION|>--- conflicted
+++ resolved
@@ -155,11 +155,7 @@
 
   it should "categorize correctly calls to subworkflows" in {
     val path = pathFromBasename("subworkflows", "trains.wdl")
-<<<<<<< HEAD
-    val (_, _, wdlBundle, _, _) = parseWdlSourceFile.apply(path)
-=======
     val (_, _, wdlBundle, _, _) = parseWdlSourceFile.apply(path, Vector.empty)
->>>>>>> 33c1d22d
     val wf = wdlBundle.primaryCallable match {
       case Some(wf: TAT.Workflow) => wf
       case _                      => throw new Exception("Could not find the workflow in the source")
@@ -197,11 +193,7 @@
   it should "handle calls to imported modules II" in {
     val path = pathFromBasename("draft2", "block_category.wdl")
     val (_, _, wdlBundle: WdlBundle, _, _) =
-<<<<<<< HEAD
-      parseWdlSourceFile.apply(path)
-=======
       parseWdlSourceFile.apply(path, Vector.empty)
->>>>>>> 33c1d22d
 
     val wf = wdlBundle.primaryCallable match {
       case Some(wf: TAT.Workflow) => wf
@@ -214,11 +206,7 @@
   it should "handle calls to imported modules" in {
     val path = pathFromBasename("draft2", "conditionals1.wdl")
     val (_, _, wdlBundle: WdlBundle, _, _) =
-<<<<<<< HEAD
-      parseWdlSourceFile.apply(path)
-=======
       parseWdlSourceFile.apply(path, Vector.empty)
->>>>>>> 33c1d22d
 
     val wf = wdlBundle.primaryCallable match {
       case Some(wf: TAT.Workflow) => wf
@@ -240,11 +228,7 @@
   it should "compile a workflow calling a subworkflow as a direct call" in {
     val path = pathFromBasename("draft2", "movies.wdl")
     val (_, _, wdlBundle: WdlBundle, _, _) =
-<<<<<<< HEAD
-      parseWdlSourceFile.apply(path)
-=======
       parseWdlSourceFile.apply(path, Vector.empty)
->>>>>>> 33c1d22d
 
     val wf = wdlBundle.primaryCallable match {
       case Some(wf: TAT.Workflow) => wf
@@ -285,11 +269,7 @@
 
   it should "find the correct number of scatters" in {
     val path = pathFromBasename("draft2", "conditionals_base.wdl")
-<<<<<<< HEAD
-    val (_, _, wdlBundle, _, _) = parseWdlSourceFile.apply(path)
-=======
     val (_, _, wdlBundle, _, _) = parseWdlSourceFile.apply(path, Vector.empty)
->>>>>>> 33c1d22d
 
     val wf = wdlBundle.primaryCallable match {
       case Some(wf: TAT.Workflow) => wf
@@ -304,11 +284,7 @@
 
   it should "sort a subblock properly" in {
     val path = pathFromBasename("draft2", "conditionals4.wdl")
-<<<<<<< HEAD
-    val (_, _, wdlBundle, _, _) = parseWdlSourceFile.apply(path)
-=======
     val (_, _, wdlBundle, _, _) = parseWdlSourceFile.apply(path, Vector.empty)
->>>>>>> 33c1d22d
 
     val wf = wdlBundle.primaryCallable match {
       case Some(wf: TAT.Workflow) => wf
