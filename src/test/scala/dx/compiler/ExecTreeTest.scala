package dx.compiler

import java.nio.file.{Path, Paths}

import dx.api._
import dx.compiler.Main.SuccessTree
import dx.core.util.CompressionUtils
import dx.core.util.MainUtils.Success
<<<<<<< HEAD
=======
import dx.core.util.CompressionUtils
>>>>>>> 33c1d22d
import org.scalatest.Inside._
import org.scalatest.flatspec.AnyFlatSpec
import org.scalatest.matchers.should.Matchers
import spray.json._
import wdlTools.util.{Logger, Util}

// This test module requires being logged in to the platform.
// It compiles WDL scripts without the runtime library.
// This tests the compiler Native mode, however, it creates
// dnanexus applets and workflows that are not runnable.

class ExecTreeTest extends AnyFlatSpec with Matchers {
  private def pathFromBasename(dir: String, basename: String): Path = {
    val p = getClass.getResource(s"/${dir}/${basename}").getPath
    Paths.get(p)
  }

  private val dxApi = DxApi(Logger.Quiet)
<<<<<<< HEAD
  private val TEST_PROJECT = "dxWDL_playground"

  private lazy val dxTestProject =
    try {
      dxApi.resolveProject(TEST_PROJECT)
=======
  private val testProject = "dxWDL_playground"

  private lazy val dxTestProject =
    try {
      dxApi.resolveProject(testProject)
>>>>>>> 33c1d22d
    } catch {
      case _: Exception =>
        throw new Exception(
            s"""|Could not find project ${testProject}, you probably need to be logged into
                |the platform""".stripMargin
        )
    }

  private lazy val username = System.getProperty("user.name")
  private lazy val unitTestsPath = s"unit_tests/${username}"
  private lazy val cFlags = List("-compileMode",
                                 "NativeWithoutRuntimeAsset",
                                 "-project",
                                 dxTestProject.getId,
                                 "-folder",
                                 "/" + unitTestsPath,
                                 "-force",
                                 "-locked",
                                 "-quiet")

  // linear workflow
  it should "Native compile a linear WDL workflow without expressions" in {
    val path = pathFromBasename("compiler", "wf_linear_no_expr.wdl")
    val retval = Main.compile(path.toString :: "--execTree" :: "json" :: cFlags)
    retval shouldBe a[SuccessTree]

    inside(retval) {
      case SuccessTree(pretty) =>
        pretty match {
          case Left(_) => false // should not be the pretty string version
          case Right(treeJs) => {
            treeJs.asJsObject.getFields("name", "kind", "stages") match {
              case Seq(JsString(name), JsString(kind), JsArray(stages)) =>
                name shouldBe "wf_linear_no_expr"
                kind shouldBe "workflow"
                stages.size shouldBe 3
              case _ =>
                throw new Exception(s"tree representation is wrong ${treeJs}")
            }
          }
        }
    }
  }

  // linear workflow
  it should "Native compile a linear WDL workflow with execTree in details" in {
    val path = pathFromBasename("compiler", "wf_linear_no_expr.wdl")
    val retval = Main.compile(path.toString :: cFlags)
    retval shouldBe a[Success]

    val wf: DxWorkflow = retval match {
      case Success(id) => DxWorkflow(dxApi, id, Some(dxTestProject))
<<<<<<< HEAD
      case _           => throw new Exception("sanity")
=======
      case _           => throw new Exception("unexpected")
>>>>>>> 33c1d22d
    }

    val description = wf.describe(Set(Field.Details))
    val details: Map[String, JsValue] = description.details match {
      case Some(x: JsValue) => x.asJsObject.fields
      case _                => throw new Exception("Expect details to be set for workflow")
    }
    // the compiled wf should at least have wdlSourceCode and execTree
    (details.contains("womSourceCode") || details.contains("wdlSourceCode")) shouldBe true
    details.contains("execTree") shouldBe true

    val execString = details("execTree") match {
      case JsString(x) => x
      case other =>
        throw new Exception(
            s"Expected execTree to be JsString got ${other} instead."
        )
    }

    val treeJs = CompressionUtils.base64DecodeAndGunzip(execString).parseJson

    treeJs.asJsObject.getFields("name", "kind", "stages") match {
      case Seq(JsString(name), JsString(kind), JsArray(stages)) =>
        name shouldBe "wf_linear_no_expr"
        kind shouldBe "workflow"
        stages.size shouldBe 3
      case _ =>
        throw new Exception(s"tree representation is wrong ${treeJs}")
    }
  }

  //able to describe linear workflow using Tree
  it should "Get execTree from a compiled workflow" in {
    val path = pathFromBasename("compiler", "wf_linear_no_expr.wdl")
    val retval = Main.compile(path.toString :: cFlags)
    retval shouldBe a[Success]

    val wf: DxWorkflow = retval match {
      case Success(id) => DxWorkflow(dxApi, id, Some(dxTestProject))
<<<<<<< HEAD
      case _           => throw new Exception("sanity")
=======
      case _           => throw new Exception("unexpected")
>>>>>>> 33c1d22d
    }

    val treeJs = Tree.formDXworkflow(wf)
    treeJs.asJsObject.getFields("id", "name", "kind", "stages") match {
      case Seq(JsString(id), JsString(name), JsString(kind), JsArray(stages)) =>
        id shouldBe wf.id
        name shouldBe "wf_linear_no_expr"
        kind shouldBe "workflow"
        stages.size shouldBe 3
      case _ =>
        throw new Exception(s"tree representation is wrong ${treeJs}")
    }
  }

  ignore should "Native compile a workflow with one level nesting" in {
    val path = pathFromBasename("nested", "two_levels.wdl")
    val retval = Main.compile(
        path.toString :: "--force" :: "--execTree" :: "json" :: cFlags
    )
    retval shouldBe a[SuccessTree]

    inside(retval) {
      case SuccessTree(pretty) =>
        pretty match {
          case Left(_) => false // should not produce a pretty string
          case Right(treeJs) => {
            treeJs.asJsObject.getFields("name", "kind", "stages") match {
              case Seq(JsString(name), JsString(kind), JsArray(stages)) =>
                name shouldBe "two_levels"
                kind shouldBe "workflow"
                stages.size shouldBe 3
              case _ =>
                throw new Exception(s"tree representation is wrong ${treeJs}")
            }
          }
        }
    }
  }

  ignore should "Convert JS Tree to Pretty" in {
    val path = pathFromBasename("nested", "four_levels.wdl")
    // remove -locked flag to create common stage
    val nonLocked = cFlags.filterNot(x => x == "-locked")
    val retval = Main.compile(
        path.toString
          :: "--force" :: "--execTree" :: "json"
          :: "--verbose" :: "--verboseKey" :: "GenerateIR"
          :: nonLocked
    )
    retval shouldBe a[SuccessTree]
    val treeJs: JsValue = retval match {
      case SuccessTree(pretty) =>
        pretty match {
          case Left(str) =>
            throw new Exception(s"tree representation is wrong ${str}") // should not produce a pretty string
          case Right(treeJs) => treeJs
        }
      case _ => throw new Exception(s"tree representation is wrong")
    }

    val prettyTree = Tree.generateTreeFromJson(treeJs.asJsObject)

    // This generated tree now looks different. Also, the Tree code
    // doesn't give good names to the scatter nested below "(i in [1, 4, 9])".
    // This is inspite the fact that the stage names are human readable.
    //
    /*    val results = prettyTree.replaceAll("\u001B\\[[;\\d]*m", "")
    results shouldBe """Workflow: four_levels
                       |├───App Inputs: common
                       |├───App Fragment: if ((username == "a"))
                       |│   └───Workflow: four_levels_block_0
                       |│       ├───App Task: c1
                       |│       └───App Task: c2
                       |├───App Fragment: scatter (i in [1, 4, 9])
                       |│   └───App Fragment: four_levels_frag_4
                       |│       └───Workflow: four_levels_block_1_0
                       |│           ├───App Fragment: if ((j == "john"))
                       |│           │   └───App Task: concat
                       |│           └───App Fragment: if ((j == "clease"))
                       |└───App Outputs: outputs""".stripMargin
     */
    System.out.println(prettyTree)
  }

  it should "return a execTree in json when using describe with CLI" in {
    val path = pathFromBasename("nested", "four_levels.wdl")
    // remove -locked flag to create common stage
    val nonLocked = cFlags.filterNot(x => x == "-locked")
    val retval = Main.compile(
        path.toString :: "--force" :: nonLocked
    )
    val wfID = retval match {
      case Success(wfID) => wfID
      case _             => throw new Exception("Unable to compile workflow.")
    }

    val describeRet = Main.describe(Seq(wfID))
    describeRet shouldBe a[SuccessTree]

    inside(describeRet) {
      case SuccessTree(pretty) =>
        pretty match {
          case Left(_) => false // should not produce a pretty string
          case Right(treeJs) => {
            treeJs.asJsObject.getFields("name", "kind", "stages", "id") match {
              case Seq(JsString(name), JsString(kind), JsArray(stages), JsString(id)) =>
                name shouldBe "four_levels"
                kind shouldBe "workflow"
                stages.size shouldBe 4
                id shouldBe wfID
              case _ =>
                throw new Exception(s"tree representation is wrong ${treeJs}")
            }
          }
        }
    }
  }

  // The generated tree is now different
  ignore should "return a execTree in PrettyTree when using describe with CLI" in {
    val path = pathFromBasename("nested", "four_levels.wdl")
    // remove -locked flag to create common stage
    val nonLocked = cFlags.filterNot(x => x == "-locked")
    val retval = Main.compile(
        path.toString :: "--force" :: nonLocked
    )
    val wfID = retval match {
      case Success(wfID) => wfID
      case _             => throw new Exception("Unable to compile workflow.")
    }

    val describeRet = Main.describe(Seq(wfID, "-pretty"))
    describeRet shouldBe a[SuccessTree]

    inside(describeRet) {
      case SuccessTree(pretty) =>
        pretty match {
          case Right(_)  => false
          case Left(str) =>
            // remove colours
            str.replaceAll("\u001B\\[[;\\d]*m", "") shouldBe """Workflow: four_levels
                                                               |├───App Inputs: common
                                                               |├───App Fragment: if ((username == "a"))
                                                               |│   └───Workflow: four_levels_block_0
                                                               |│       ├───App Task: c1
                                                               |│       └───App Task: c2
                                                               |├───App Fragment: scatter (i in [1, 4, 9])
                                                               |│   └───App Fragment: four_levels_frag_4
                                                               |│       └───Workflow: four_levels_block_1_0
                                                               |│           ├───App Fragment: if ((j == "john"))
                                                               |│           │   └───App Task: concat
                                                               |│           └───App Fragment: if ((j == "clease"))
                                                               |└───App Outputs: outputs""".stripMargin

        }
    }
  }

  ignore should "Display pretty print of tree with deep nesting" in {
    val path = pathFromBasename("nested", "four_levels.wdl")
    // remove -locked flag to create common stage
    val nonLocked = cFlags.filterNot(x => x == "-locked")
    val retval = Main.compile(
        path.toString :: "--force" :: "--execTree" :: "pretty" :: nonLocked
    )
    retval shouldBe a[SuccessTree]

    inside(retval) {
      case SuccessTree(pretty) =>
        pretty match {
          case Left(str) =>
            // remove colours
            str.replaceAll("\u001B\\[[;\\d]*m", "") shouldBe """Workflow: four_levels
                                                               |├───App Inputs: common
                                                               |├───App Fragment: if ((username == "a"))
                                                               |│   └───Workflow: four_levels_block_0
                                                               |│       ├───App Task: c1
                                                               |│       └───App Task: c2
                                                               |├───App Fragment: scatter (i in [1, 4, 9])
                                                               |│   └───App Fragment: four_levels_frag_4
                                                               |│       └───Workflow: four_levels_block_1_0
                                                               |│           ├───App Fragment: if ((j == "john"))
                                                               |│           │   └───App Task: concat
                                                               |│           └───App Fragment: if ((j == "clease"))
                                                               |└───App Outputs: outputs""".stripMargin
          case Right(_) => false // should not go down this road
        }
    }
  }
}<|MERGE_RESOLUTION|>--- conflicted
+++ resolved
@@ -4,17 +4,13 @@
 
 import dx.api._
 import dx.compiler.Main.SuccessTree
+import dx.core.util.MainUtils.Success
 import dx.core.util.CompressionUtils
-import dx.core.util.MainUtils.Success
-<<<<<<< HEAD
-=======
-import dx.core.util.CompressionUtils
->>>>>>> 33c1d22d
 import org.scalatest.Inside._
 import org.scalatest.flatspec.AnyFlatSpec
 import org.scalatest.matchers.should.Matchers
 import spray.json._
-import wdlTools.util.{Logger, Util}
+import wdlTools.util.Logger
 
 // This test module requires being logged in to the platform.
 // It compiles WDL scripts without the runtime library.
@@ -28,19 +24,11 @@
   }
 
   private val dxApi = DxApi(Logger.Quiet)
-<<<<<<< HEAD
-  private val TEST_PROJECT = "dxWDL_playground"
-
-  private lazy val dxTestProject =
-    try {
-      dxApi.resolveProject(TEST_PROJECT)
-=======
   private val testProject = "dxWDL_playground"
 
   private lazy val dxTestProject =
     try {
       dxApi.resolveProject(testProject)
->>>>>>> 33c1d22d
     } catch {
       case _: Exception =>
         throw new Exception(
@@ -93,11 +81,7 @@
 
     val wf: DxWorkflow = retval match {
       case Success(id) => DxWorkflow(dxApi, id, Some(dxTestProject))
-<<<<<<< HEAD
-      case _           => throw new Exception("sanity")
-=======
       case _           => throw new Exception("unexpected")
->>>>>>> 33c1d22d
     }
 
     val description = wf.describe(Set(Field.Details))
@@ -137,11 +121,7 @@
 
     val wf: DxWorkflow = retval match {
       case Success(id) => DxWorkflow(dxApi, id, Some(dxTestProject))
-<<<<<<< HEAD
-      case _           => throw new Exception("sanity")
-=======
       case _           => throw new Exception("unexpected")
->>>>>>> 33c1d22d
     }
 
     val treeJs = Tree.formDXworkflow(wf)
