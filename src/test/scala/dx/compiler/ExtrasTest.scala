package dx.compiler

import com.dnanexus.exceptions.ResourceNotFoundException
import dx.PermissionDeniedException
import dx.api.{DxAccessLevel, DxApi}
import org.scalatest.flatspec.AnyFlatSpec
import org.scalatest.matchers.should.Matchers
import spray.json.DefaultJsonProtocol._
import spray.json._
import wdlTools.eval.WdlValues
import wdlTools.util.{Logger, Util}

class ExtrasTest extends AnyFlatSpec with Matchers {
<<<<<<< HEAD
  private val dxApiQuiet = DxApi(Logger.Quiet)
  private val dxApiLoud = DxApi(Logger.Verbose)
=======
  private val dxApi_QUIET = DxApi(Logger.Quiet)
  private val dxApi_LOUD = DxApi(Logger.Verbose)
>>>>>>> 33c1d22d

  private def getIdFromName(name: String): String = {
    val (stdout, _) = Util.execCommand(s"dx describe ${name} --json")
    stdout.parseJson.asJsObject match {
      case JsObject(x) => JsObject(x).fields("id").convertTo[String]
    }
  }

  it should "recognize restartable entry points" in {
    val runtimeAttrs: JsValue =
      """|{
         |  "default_task_dx_attributes" : {
         |     "runSpec" : {
         |       "restartableEntryPoints": "all"
         |     }
         |  }
         |}""".stripMargin.parseJson

<<<<<<< HEAD
    val extras = Extras.parse(runtimeAttrs, dxApiLoud)
=======
    val extras = Extras.parse(runtimeAttrs, dxApi_LOUD)
>>>>>>> 33c1d22d
    extras.defaultTaskDxAttributes should be(
        Some(DxAttrs(Some(DxRunSpec(None, None, Some("all"), None)), None))
    )
  }

  it should "invalid runSpec I" in {
    val ex1 =
      """|{
         | "default_task_dx_attributes" : {
         |     "timeoutPolicy": {
         |        "main": {
         |          "hours": 12
         |        }
         |     }
         |  }
         |}
         |""".stripMargin

    assertThrows[Exception] {
<<<<<<< HEAD
      Extras.parse(ex1.parseJson, dxApiLoud)
=======
      Extras.parse(ex1.parseJson, dxApi_LOUD)
>>>>>>> 33c1d22d
    }
  }

  it should "invalid runSpec II" in {
    val ex2 =
      """|{
         | "default_task_dx_attributes" : {
         |   "runSpec": {
         |     "timeoutPolicy": {
         |        "main": {
         |          "hours": 12
         |        }
         |     }
         |   }
         |  }
         |}
         |""".stripMargin

    assertThrows[Exception] {
<<<<<<< HEAD
      Extras.parse(ex2.parseJson, dxApiLoud)
=======
      Extras.parse(ex2.parseJson, dxApi_LOUD)
>>>>>>> 33c1d22d
    }
  }

  it should "invalid runSpec III" in {
    val ex3 =
      """|{
         | "default_task_dx_attributes" : {
         |   "runSpec": {
         |     "access" : {
         |        "project": "CONTRIBUTE__XD",
         |        "allProjects": "INVAL",
         |        "developer": true
         |     }
         |   }
         |  }
         |}
         |""".stripMargin

    assertThrows[Exception] {
<<<<<<< HEAD
      Extras.parse(ex3.parseJson, dxApiLoud)
=======
      Extras.parse(ex3.parseJson, dxApi_LOUD)
>>>>>>> 33c1d22d
    }
  }

  it should "parse the run spec" in {
    val runSpecValid =
      """|{
         | "default_task_dx_attributes" : {
         |   "runSpec": {
         |     "executionPolicy": {
         |        "restartOn": {
         |          "*": 3
         |        }
         |     },
         |     "timeoutPolicy": {
         |        "*": {
         |          "hours": 12
         |        }
         |     },
         |     "access" : {
         |        "project": "CONTRIBUTE",
         |        "allProjects": "VIEW",
         |        "network": [
         |           "*"
         |         ],
         |        "developer": true
         |     }
         |   }
         |  }
         |}
         |""".stripMargin

    val js = runSpecValid.parseJson
<<<<<<< HEAD
    val extras = Extras.parse(js, dxApiLoud)
=======
    val extras = Extras.parse(js, dxApi_LOUD)
>>>>>>> 33c1d22d
    extras.defaultTaskDxAttributes should be(
        Some(
            DxAttrs(
                Some(
                    DxRunSpec(
                        Some(
                            DxAccess(Some(Vector("*")),
                                     Some(DxAccessLevel.Contribute),
                                     Some(DxAccessLevel.View),
                                     Some(true),
                                     None)
                        ),
                        Some(DxExecPolicy(Some(Map("*" -> 3)), None)),
                        None,
                        Some(DxTimeout(None, Some(12), None))
                    )
                ),
                None
            )
        )
    )
  }

  it should "parse complex execution policy" in {
    val runSpec =
      """|{
         | "default_task_dx_attributes" : {
         |   "runSpec": {
         |     "executionPolicy": {
         |        "restartOn": {
         |           "UnresponsiveWorker": 2,
         |           "JMInternalError": 0,
         |           "ExecutionError": 4
         |        },
         |        "maxRestarts" : 5
         |     }
         |    }
         |  }
         |}
         |""".stripMargin

    val js = runSpec.parseJson
<<<<<<< HEAD
    val extras = Extras.parse(js, dxApiLoud)
=======
    val extras = Extras.parse(js, dxApi_LOUD)
>>>>>>> 33c1d22d

    val restartPolicy =
      Map("UnresponsiveWorker" -> 2, "JMInternalError" -> 0, "ExecutionError" -> 4)
    extras.defaultTaskDxAttributes should be(
        Some(
            DxAttrs(
                Some(DxRunSpec(None, Some(DxExecPolicy(Some(restartPolicy), Some(5))), None, None)),
                None
            )
        )
    )
  }

  it should "recognize error in complex execution policy" in {
    val runSpec =
      """|{
         | "default_task_dx_attributes" : {
         |   "runSpec": {
         |     "executionPolicy": {
         |        "restartOn": {
         |           "UnresponsiveWorker_ZZZ": 2,
         |           "ExecutionError": 4
         |        },
         |        "maxRestarts" : 5
         |     }
         |    }
         |  }
         |}
         |""".stripMargin

    val js = runSpec.parseJson
    assertThrows[Exception] {
<<<<<<< HEAD
      Extras.parse(js, dxApiQuiet)
=======
      Extras.parse(js, dxApi_QUIET)
>>>>>>> 33c1d22d
    }
  }

  // Need to include method to upload the README.md file.
  ignore should "parse the custom_reorg object" in {

    // app_id is mummer nucmer app in project-FJ90qPj0jy8zYvVV9yz3F5gv
    val appId: String = getIdFromName("/release_test/mummer_nucmer_aligner")
    val fileId: String = getIdFromName("Readme.md")

    // inputs is Readme.md file in project-FJ90qPj0jy8zYvVV9yz3F5gv
    val reorg: JsValue =
      s"""|{
          | "custom_reorg" : {
          |    "app_id" :"${appId}",
          |    "conf" : "${fileId}"
          |  }
          |}
          |""".stripMargin.parseJson

<<<<<<< HEAD
    val extras = Extras.parse(reorg, dxApiQuiet)
=======
    val extras = Extras.parse(reorg, dxApi_QUIET)
>>>>>>> 33c1d22d
    extras.customReorgAttributes should be(
        Some(ReorgAttrs(appId, fileId))
    )
  }

  it should "throw IllegalArgumentException due to missing applet id" in {

    val inputs: String = "dx://file-123456"
    val reorg: JsValue =
      s"""|{
          | "custom_reorg" : {
          |    "conf" : "${inputs}"
          |  }
          |}
          |""".stripMargin.parseJson

    val thrown = intercept[IllegalArgumentException] {
<<<<<<< HEAD
      Extras.parse(reorg, dxApiQuiet)
=======
      Extras.parse(reorg, dxApi_QUIET)
>>>>>>> 33c1d22d
    }

    thrown.getMessage should be("app_id must be specified in the custom_reorg section.")
  }

  it should "throw IllegalArgumentException due to missing inputs in custom_reorg section" in {

    // app_id is mummer nucmer app in project-FJ90qPj0jy8zYvVV9yz3F5gv
    val appId: String = getIdFromName("/release_test/mummer_nucmer_aligner")
    val reorg: JsValue =
      s"""|{
          | "custom_reorg" : {
          |    "app_id" : "${appId}"
          |  }
          |}
          |""".stripMargin.parseJson

    val thrown = intercept[IllegalArgumentException] {
<<<<<<< HEAD
      Extras.parse(reorg, dxApiQuiet)
=======
      Extras.parse(reorg, dxApi_QUIET)
>>>>>>> 33c1d22d
    }

    //thrown.getMessage should contain  ("inputs must be specified in the custom_reorg section.")
    thrown.getMessage should be(
        "conf must be specified in the custom_reorg section. Please set the value to null if there is no conf file."
    )
  }

  it should "Allow inputs to be null in custom reorg" in {

    // app_id is mummer nucmer app in project-FJ90qPj0jy8zYvVV9yz3F5gv
    val appId: String = getIdFromName("/release_test/mummer_nucmer_aligner")
    val reorg: JsValue =
      s"""|{
          | "custom_reorg" : {
          |    "app_id" : "${appId}",
          |    "conf" : null
          |  }
          |}
          |""".stripMargin.parseJson

<<<<<<< HEAD
    val extras = Extras.parse(reorg, dxApiQuiet)
=======
    val extras = Extras.parse(reorg, dxApi_QUIET)
>>>>>>> 33c1d22d
    extras.customReorgAttributes should be(
        Some(ReorgAttrs(appId, ""))
    )
  }

  it should "throw IllegalArgumentException due to invalid applet ID" in {

    // invalid applet ID
    val appId: String = "applet-123456"
    val reorg: JsValue =
      s"""|{
          |  "custom_reorg" : {
          |      "app_id" : "${appId}",
          |      "conf": null
          |   }
          |}
          |""".stripMargin.parseJson

    val thrown = intercept[IllegalArgumentException] {
<<<<<<< HEAD
      Extras.parse(reorg, dxApiQuiet)
=======
      Extras.parse(reorg, dxApi_QUIET)
>>>>>>> 33c1d22d
    }

    thrown.getMessage should be(
        s"dxId must match applet-[A-Za-z0-9]{24}"
    )
  }

  ignore should "throw ResourceNotFoundException due to non-existent applet" in {

    // non-existent (made up) applet ID
    val appId: String = "applet-mPX7K2j0Gv2K2jXF75Bf21v2"
    val reorg: JsValue =
      s"""|{
          |  "custom_reorg" : {
          |      "app_id" : "${appId}",
          |      "conf": null
          |   }
          |}
          |""".stripMargin.parseJson

    val thrown = intercept[Exception] {
<<<<<<< HEAD
      Extras.parse(reorg, dxApiQuiet)
=======
      Extras.parse(reorg, dxApi_QUIET)
>>>>>>> 33c1d22d
    }

    thrown.getMessage should be(
        s"""Error running command dx describe $appId --json"""
    )

  }
  it should "throw IllegalArgumentException due to invalid file ID" in {

    // app_id is mummer nucmer app in project-FJ90qPj0jy8zYvVV9yz3F5gv
    val appId: String = getIdFromName("/release_test/mummer_nucmer_aligner")
    val inputs: String = "file-1223445"
    val reorg: JsValue =
      s"""|{
          |  "custom_reorg" : {
          |      "app_id" : "${appId}",
          |      "conf": "${inputs}"
          |   }
          |}
          |""".stripMargin.parseJson

    val thrown = intercept[dx.IllegalArgumentException] {
<<<<<<< HEAD
      Extras.parse(reorg, dxApiQuiet)
=======
      Extras.parse(reorg, dxApi_QUIET)
>>>>>>> 33c1d22d
    }
    thrown.getMessage should include(
        "is not a valid object ID"
    )
  }
  it should "throw ResourceNotFoundException due to non-existant file" in {

    // app_id is mummer nucmer app in project-FJ90qPj0jy8zYvVV9yz3F5gv

    val appId: String = getIdFromName("/release_test/mummer_nucmer_aligner")
    val inputs: String = "dx://file-AZBYlBQ0jy1qpqJz17gpXFf8"
    val reorg: JsValue =
      s"""|{
          |  "custom_reorg" : {
          |      "app_id" : "${appId}",
          |      "conf": "${inputs}"
          |   }
          |}
          |""".stripMargin.parseJson

    val thrown = intercept[ResourceNotFoundException] {
<<<<<<< HEAD
      Extras.parse(reorg, dxApiQuiet)
=======
      Extras.parse(reorg, dxApi_QUIET)
>>>>>>> 33c1d22d
    }

    val fileId: String = inputs.replace("dx://", "")

    thrown.getMessage should be(s""""${fileId}" is not a recognized ID""")
  }

  ignore should "throw PermissionDeniedException due to applet not having contribute access in the project" in {

    // app_id is sum app in project-FJ90qPj0jy8zYvVV9yz3F5gv
    val appId: String = getIdFromName("/release_test/Sum ")
    val reorg: JsValue =
      s"""|{
          | "custom_reorg" : {
          |    "app_id" : "${appId}",
          |    "conf": "null"
          |  }
          |}
          |""".stripMargin.parseJson

    val thrown = intercept[PermissionDeniedException] {
<<<<<<< HEAD
      Extras.parse(reorg, dxApiQuiet)
=======
      Extras.parse(reorg, dxApi_QUIET)
>>>>>>> 33c1d22d
    }

    thrown.getMessage should be(
        s"ERROR: App(let) for custom reorg stage ${appId} does not " +
          s"have CONTRIBUTOR or ADMINISTRATOR access and this is required."
    )
  }

  it should "take app id as well as applet id for custom reorg" taggedAs EdgeTest in {

    val appId: String = getIdFromName("app-cloud_workstation")
    val reorg: JsValue =
      s"""|{
          | "custom_reorg" : {
          |    "app_id" : "${appId}",
          |    "conf": null
          |  }
          |}
          |""".stripMargin.parseJson

<<<<<<< HEAD
    val extras = Extras.parse(reorg, dxApiQuiet)
=======
    val extras = Extras.parse(reorg, dxApi_QUIET)
>>>>>>> 33c1d22d
    extras.customReorgAttributes should be(
        Some(ReorgAttrs(appId, ""))
    )
  }

  it should "generate valid JSON execution policy" in {
    val expectedJs: JsValue =
      """|{
         | "executionPolicy": {
         |    "restartOn": {
         |       "*": 5
         |    },
         |    "maxRestarts" : 4
         | }
         |}
         |""".stripMargin.parseJson

    val execPolicy = DxExecPolicy(Some(Map("*" -> 5)), Some(4))
    JsObject(execPolicy.toJson) should be(expectedJs)
  }

  it should "generate valid JSON timeout policy" in {
    val expectedJs: JsValue =
      """|{
         |  "timeoutPolicy": {
         |     "*": {
         |        "hours": 12,
         |        "minutes" : 30
         |     }
         |  }
         |}
         |""".stripMargin.parseJson

    val timeout = DxTimeout(None, Some(12), Some(30))
    JsObject(timeout.toJson) should be(expectedJs)
  }

  it should "handle default runtime attributes" in {
    val runtimeAttrs: JsValue =
      """|{
         | "default_runtime_attributes" : {
         |     "docker" : "quay.io/encode-dcc/atac-seq-pipeline:v1",
         |     "zones": "us-west1-a us-west1-b us-west1-c us-central1-c us-central1-b",
         |     "failOnStderr" : false,
         |     "continueOnReturnCode" : 0,
         |     "preemptible": "0",
         |     "bootDiskSizeGb": "10",
         |     "noAddress": "false"
         | }
         |}""".stripMargin.parseJson

<<<<<<< HEAD
    val extras = Extras.parse(runtimeAttrs, dxApiLoud)
=======
    val extras = Extras.parse(runtimeAttrs, dxApi_LOUD)
>>>>>>> 33c1d22d
    val dockerOpt: Option[WdlValues.V] = extras.defaultRuntimeAttributes.m.get("docker")
    dockerOpt match {
      case None =>
        throw new Exception("Wrong type for dockerOpt")
      case Some(docker) =>
        docker should equal(WdlValues.V_String("quay.io/encode-dcc/atac-seq-pipeline:v1"))
    }
  }

  it should "handle default runtime attributes that are empty" in {
    val rtEmpty: JsValue =
      """|{
         | "default_runtime_attributes" : {
         |     "preemptible": "0",
         |     "bootDiskSizeGb": "10"
         | }
         |}""".stripMargin.parseJson

<<<<<<< HEAD
    val extrasEmpty = Extras.parse(rtEmpty, dxApiLoud)
=======
    val extrasEmpty = Extras.parse(rtEmpty, dxApi_LOUD)
>>>>>>> 33c1d22d
    extrasEmpty.defaultRuntimeAttributes should equal(WdlRuntimeAttrs(Map.empty))
  }

  it should "accept per task attributes" in {
    val runSpec: JsValue =
      """|{
         | "default_task_dx_attributes" : {
         |   "runSpec": {
         |     "timeoutPolicy": {
         |        "*": {
         |          "hours": 12
         |        }
         |     }
         |   }
         |  },
         | "per_task_dx_attributes" : {
         |   "Add": {
         |      "runSpec": {
         |        "timeoutPolicy": {
         |          "*": {
         |             "minutes": 30
         |          }
         |        }
         |      }
         |    },
         |    "Multiply" : {
         |      "runSpec": {
         |        "timeoutPolicy": {
         |          "*": {
         |            "minutes": 30
         |          }
         |        },
         |        "access" : {
         |          "project": "UPLOAD"
         |        }
         |      }
         |    }
         |  }
         |}
         |""".stripMargin.parseJson

<<<<<<< HEAD
    val extras = Extras.parse(runSpec, dxApiLoud)
=======
    val extras = Extras.parse(runSpec, dxApi_LOUD)
>>>>>>> 33c1d22d
    extras.defaultTaskDxAttributes should be(
        Some(
            DxAttrs(Some(
                        DxRunSpec(
                            None,
                            None,
                            None,
                            Some(DxTimeout(None, Some(12), None))
                        )
                    ),
                    None)
        )
    )
    extras.perTaskDxAttributes should be(
        Map(
            "Multiply" -> DxAttrs(
                Some(
                    DxRunSpec(Some(DxAccess(None, Some(DxAccessLevel.Upload), None, None, None)),
                              None,
                              None,
                              Some(DxTimeout(None, None, Some(30))))
                ),
                None
            ),
            "Add" -> DxAttrs(
                Some(DxRunSpec(None, None, None, Some(DxTimeout(None, None, Some(30))))),
                None
            )
        )
    )
  }

  it should "include optional details and runSpec in per task attributes" in {
    val runSpec: JsValue =
      """|{
         | "default_task_dx_attributes" : {
         |   "runSpec": {
         |     "timeoutPolicy": {
         |        "*": {
         |          "hours": 12
         |        }
         |     }
         |   }
         |  },
         | "per_task_dx_attributes" : {
         |   "Add": {
         |      "runSpec": {
         |        "timeoutPolicy": {
         |          "*": {
         |             "minutes": 30
         |          }
         |        }
         |      },
         |      "details": {
         |        "upstreamProjects": [
         |          {
         |            "name": "GATK4",
         |            "repoUrl": "https://github.com/broadinstitute/gatk",
         |            "version": "GATK-4.0.1.2",
         |            "license": "BSD-3-Clause",
         |            "licenseUrl": "https://github.com/broadinstitute/LICENSE.TXT",
         |            "author": "Broad Institute"
         |          }
         |        ]
         |      }
         |    },
         |    "Multiply" : {
         |      "runSpec": {
         |        "timeoutPolicy": {
         |          "*": {
         |            "minutes": 30
         |          }
         |        },
         |        "access" : {
         |          "project": "UPLOAD"
         |        }
         |      }
         |    }
         |  }
         |}
         |""".stripMargin.parseJson

<<<<<<< HEAD
    val extras = Extras.parse(runSpec, dxApiLoud)
=======
    val extras = Extras.parse(runSpec, dxApi_LOUD)
>>>>>>> 33c1d22d
    extras.defaultTaskDxAttributes should be(
        Some(
            DxAttrs(Some(
                        DxRunSpec(
                            None,
                            None,
                            None,
                            Some(DxTimeout(None, Some(12), None))
                        )
                    ),
                    None)
        )
    )

    extras.perTaskDxAttributes should be(
        Map(
            "Add" -> DxAttrs(
                Some(DxRunSpec(None, None, None, Some(DxTimeout(None, None, Some(30))))),
                Some(
                    DxDetails(
                        Some(
                            Vector(
                                DxLicense("GATK4",
                                          "https://github.com/broadinstitute/gatk",
                                          "GATK-4.0.1.2",
                                          "BSD-3-Clause",
                                          "https://github.com/broadinstitute/LICENSE.TXT",
                                          "Broad Institute")
                            )
                        )
                    )
                )
            ),
            "Multiply" -> DxAttrs(
                Some(
                    DxRunSpec(Some(DxAccess(None, Some(DxAccessLevel.Upload), None, None, None)),
                              None,
                              None,
                              Some(DxTimeout(None, None, Some(30))))
                ),
                None
            )
        )
    )
  }

  it should "include optional details in per task attributes" in {
    val runSpec: JsValue =
      """|{
         | "default_task_dx_attributes" : {
         |   "runSpec": {
         |     "timeoutPolicy": {
         |        "*": {
         |          "hours": 12
         |        }
         |     }
         |   }
         |  },
         | "per_task_dx_attributes" : {
         |   "Add": {
         |      "details": {
         |        "upstreamProjects": [
         |          {
         |            "name": "GATK4",
         |            "repoUrl": "https://github.com/broadinstitute/gatk",
         |            "version": "GATK-4.0.1.2",
         |            "license": "BSD-3-Clause",
         |            "licenseUrl": "https://github.com/broadinstitute/LICENSE.TXT",
         |            "author": "Broad Institute"
         |          }
         |        ]
         |      }
         |    }
         |  }
         |}
         |""".stripMargin.parseJson

<<<<<<< HEAD
    val extras = Extras.parse(runSpec, dxApiLoud)
=======
    val extras = Extras.parse(runSpec, dxApi_LOUD)
>>>>>>> 33c1d22d
    extras.defaultTaskDxAttributes should be(
        Some(
            DxAttrs(
                Some(DxRunSpec(None, None, None, Some(DxTimeout(None, Some(12), None)))),
                None
            )
        )
    )
    extras.perTaskDxAttributes should be(
        Map(
            "Add" -> DxAttrs(
                None,
                Some(
                    DxDetails(
                        Some(
                            Vector(
                                DxLicense("GATK4",
                                          "https://github.com/broadinstitute/gatk",
                                          "GATK-4.0.1.2",
                                          "BSD-3-Clause",
                                          "https://github.com/broadinstitute/LICENSE.TXT",
                                          "Broad Institute")
                            )
                        )
                    )
                )
            )
        )
    )
  }

  it should "parse the docker registry section" in {
    val data =
      """|{
         | "docker_registry" : {
         |   "registry" : "foo.bar.dnanexus.com",
         |   "username" : "perkins",
         |   "credentials" : "The Bandersnatch has gotten loose"
         | }
         |}
         |""".stripMargin.parseJson

<<<<<<< HEAD
    val extras = Extras.parse(data, dxApiLoud)
=======
    val extras = Extras.parse(data, dxApi_LOUD)
>>>>>>> 33c1d22d
    extras.dockerRegistry should be(
        Some(DockerRegistry("foo.bar.dnanexus.com", "perkins", "The Bandersnatch has gotten loose"))
    )
  }

  it should "recognize errors in docker registry section" in {
    val data =
      """|{
         | "docker_registry" : {
         |   "registry_my" : "foo.bar.dnanexus.com",
         |   "username" : "perkins",
         |   "credentials" : "BandersnatchOnTheLoose"
         | }
         |}
         |""".stripMargin.parseJson
    assertThrows[Exception] {
<<<<<<< HEAD
      Extras.parse(data, dxApiLoud)
=======
      Extras.parse(data, dxApi_LOUD)
>>>>>>> 33c1d22d
    }
  }

  it should "recognize errors in docker registry section II" in {
    val data =
      """|{
         | "docker_registry" : {
         |   "registry" : "foo.bar.dnanexus.com",
         |   "credentials" : "BandersnatchOnTheLoose"
         | }
         |}
         |""".stripMargin.parseJson
    assertThrows[Exception] {
<<<<<<< HEAD
      Extras.parse(data, dxApiLoud)
=======
      Extras.parse(data, dxApi_LOUD)
>>>>>>> 33c1d22d
    }
  }

  it should "recognize errors in docker registry section III" in {
    val data =
      """|{
         | "docker_registry" : {
         |   "creds" : "XXX"
         | }
         |}
         |""".stripMargin.parseJson
    assertThrows[Exception] {
<<<<<<< HEAD
      Extras.parse(data, dxApiLoud)
=======
      Extras.parse(data, dxApi_LOUD)
>>>>>>> 33c1d22d
    }
  }

  it should "convert DxLicense to JsValue" in {

    val dxDetailsJson: JsValue =
      """|[
         |   {
         |      "author":"author1",
         |      "license":"license1",
         |      "licenseUrl":"licenseURL",
         |      "name":"name",
         |      "repoUrl":"repoURL",
         |      "version":"version1"
         |   },
         |   {
         |      "author":"author2",
         |      "license":"license2",
         |      "licenseUrl":"licenseURL",
         |      "name":"name2",
         |      "repoUrl":"repoURL",
         |      "version":"version2"
         |   }
         |]
         |""".stripMargin.parseJson

    val upstreamProjects = Vector(
        DxLicense("name", "repoURL", "version1", "license1", "licenseURL", "author1"),
        DxLicense("name2", "repoURL", "version2", "license2", "licenseURL", "author2")
    )

    val dxDetails = DxDetails(Some(upstreamProjects))

    val result = dxDetails.toDetailsJson
    result("upstreamProjects") should be(dxDetailsJson)
  }

  it should "all DxAttr to return RunSpec Json" in {

    val expectedPolicy = """
                           |{
                           |  "*": {
                           |    "minutes": 30
                           |  }
                           |}
          """.stripMargin.parseJson

    val expected: Map[String, JsValue] = Map("timeoutPolicy" -> expectedPolicy)

    val dxAttrs: DxAttrs = DxAttrs(
        Some(DxRunSpec(None, None, None, Some(DxTimeout(None, None, Some(30))))),
        None
    )

    val runSpecJson: Map[String, JsValue] = dxAttrs.getRunSpecJson
    runSpecJson should be(expected)

  }

  it should "all DxAttr to return empty runSpec and details Json" in {

    val dxAttrs = DxAttrs(None, None)

    val runSpecJson = dxAttrs.getRunSpecJson
    runSpecJson should be(Map.empty)

    val detailJson = dxAttrs.getDetailsJson
    detailJson should be(Map.empty)

  }

  it should "all DxAttr to return Details Json" in {

    val expectedContent =
      """
        |[
        |  {
        |    "name": "GATK4",
        |    "repoUrl": "https://github.com/broadinstitute/gatk",
        |    "version": "GATK-4.0.1.2",
        |    "license": "BSD-3-Clause",
        |    "licenseUrl": "https://github.com/broadinstitute/LICENSE.TXT",
        |    "author": "Broad Institute"
        |  }
        |]
        |
          """.stripMargin.parseJson

    val expected: Map[String, JsValue] = Map("upstreamProjects" -> expectedContent)

    val dxAttrs: DxAttrs = DxAttrs(
        None,
        Some(
            DxDetails(
                Some(
                    Vector(
                        DxLicense("GATK4",
                                  "https://github.com/broadinstitute/gatk",
                                  "GATK-4.0.1.2",
                                  "BSD-3-Clause",
                                  "https://github.com/broadinstitute/LICENSE.TXT",
                                  "Broad Institute")
                    )
                )
            )
        )
    )

    val detailsJson = dxAttrs.getDetailsJson

    expected should be(detailsJson)
  }
}<|MERGE_RESOLUTION|>--- conflicted
+++ resolved
@@ -11,13 +11,8 @@
 import wdlTools.util.{Logger, Util}
 
 class ExtrasTest extends AnyFlatSpec with Matchers {
-<<<<<<< HEAD
-  private val dxApiQuiet = DxApi(Logger.Quiet)
-  private val dxApiLoud = DxApi(Logger.Verbose)
-=======
   private val dxApi_QUIET = DxApi(Logger.Quiet)
   private val dxApi_LOUD = DxApi(Logger.Verbose)
->>>>>>> 33c1d22d
 
   private def getIdFromName(name: String): String = {
     val (stdout, _) = Util.execCommand(s"dx describe ${name} --json")
@@ -36,11 +31,7 @@
          |  }
          |}""".stripMargin.parseJson
 
-<<<<<<< HEAD
-    val extras = Extras.parse(runtimeAttrs, dxApiLoud)
-=======
     val extras = Extras.parse(runtimeAttrs, dxApi_LOUD)
->>>>>>> 33c1d22d
     extras.defaultTaskDxAttributes should be(
         Some(DxAttrs(Some(DxRunSpec(None, None, Some("all"), None)), None))
     )
@@ -60,11 +51,7 @@
          |""".stripMargin
 
     assertThrows[Exception] {
-<<<<<<< HEAD
-      Extras.parse(ex1.parseJson, dxApiLoud)
-=======
       Extras.parse(ex1.parseJson, dxApi_LOUD)
->>>>>>> 33c1d22d
     }
   }
 
@@ -84,11 +71,7 @@
          |""".stripMargin
 
     assertThrows[Exception] {
-<<<<<<< HEAD
-      Extras.parse(ex2.parseJson, dxApiLoud)
-=======
       Extras.parse(ex2.parseJson, dxApi_LOUD)
->>>>>>> 33c1d22d
     }
   }
 
@@ -108,11 +91,7 @@
          |""".stripMargin
 
     assertThrows[Exception] {
-<<<<<<< HEAD
-      Extras.parse(ex3.parseJson, dxApiLoud)
-=======
       Extras.parse(ex3.parseJson, dxApi_LOUD)
->>>>>>> 33c1d22d
     }
   }
 
@@ -145,11 +124,7 @@
          |""".stripMargin
 
     val js = runSpecValid.parseJson
-<<<<<<< HEAD
-    val extras = Extras.parse(js, dxApiLoud)
-=======
     val extras = Extras.parse(js, dxApi_LOUD)
->>>>>>> 33c1d22d
     extras.defaultTaskDxAttributes should be(
         Some(
             DxAttrs(
@@ -192,11 +167,7 @@
          |""".stripMargin
 
     val js = runSpec.parseJson
-<<<<<<< HEAD
-    val extras = Extras.parse(js, dxApiLoud)
-=======
     val extras = Extras.parse(js, dxApi_LOUD)
->>>>>>> 33c1d22d
 
     val restartPolicy =
       Map("UnresponsiveWorker" -> 2, "JMInternalError" -> 0, "ExecutionError" -> 4)
@@ -229,11 +200,7 @@
 
     val js = runSpec.parseJson
     assertThrows[Exception] {
-<<<<<<< HEAD
-      Extras.parse(js, dxApiQuiet)
-=======
       Extras.parse(js, dxApi_QUIET)
->>>>>>> 33c1d22d
     }
   }
 
@@ -254,11 +221,7 @@
           |}
           |""".stripMargin.parseJson
 
-<<<<<<< HEAD
-    val extras = Extras.parse(reorg, dxApiQuiet)
-=======
     val extras = Extras.parse(reorg, dxApi_QUIET)
->>>>>>> 33c1d22d
     extras.customReorgAttributes should be(
         Some(ReorgAttrs(appId, fileId))
     )
@@ -276,11 +239,7 @@
           |""".stripMargin.parseJson
 
     val thrown = intercept[IllegalArgumentException] {
-<<<<<<< HEAD
-      Extras.parse(reorg, dxApiQuiet)
-=======
       Extras.parse(reorg, dxApi_QUIET)
->>>>>>> 33c1d22d
     }
 
     thrown.getMessage should be("app_id must be specified in the custom_reorg section.")
@@ -299,11 +258,7 @@
           |""".stripMargin.parseJson
 
     val thrown = intercept[IllegalArgumentException] {
-<<<<<<< HEAD
-      Extras.parse(reorg, dxApiQuiet)
-=======
       Extras.parse(reorg, dxApi_QUIET)
->>>>>>> 33c1d22d
     }
 
     //thrown.getMessage should contain  ("inputs must be specified in the custom_reorg section.")
@@ -325,11 +280,7 @@
           |}
           |""".stripMargin.parseJson
 
-<<<<<<< HEAD
-    val extras = Extras.parse(reorg, dxApiQuiet)
-=======
     val extras = Extras.parse(reorg, dxApi_QUIET)
->>>>>>> 33c1d22d
     extras.customReorgAttributes should be(
         Some(ReorgAttrs(appId, ""))
     )
@@ -349,11 +300,7 @@
           |""".stripMargin.parseJson
 
     val thrown = intercept[IllegalArgumentException] {
-<<<<<<< HEAD
-      Extras.parse(reorg, dxApiQuiet)
-=======
       Extras.parse(reorg, dxApi_QUIET)
->>>>>>> 33c1d22d
     }
 
     thrown.getMessage should be(
@@ -375,11 +322,7 @@
           |""".stripMargin.parseJson
 
     val thrown = intercept[Exception] {
-<<<<<<< HEAD
-      Extras.parse(reorg, dxApiQuiet)
-=======
       Extras.parse(reorg, dxApi_QUIET)
->>>>>>> 33c1d22d
     }
 
     thrown.getMessage should be(
@@ -402,11 +345,7 @@
           |""".stripMargin.parseJson
 
     val thrown = intercept[dx.IllegalArgumentException] {
-<<<<<<< HEAD
-      Extras.parse(reorg, dxApiQuiet)
-=======
       Extras.parse(reorg, dxApi_QUIET)
->>>>>>> 33c1d22d
     }
     thrown.getMessage should include(
         "is not a valid object ID"
@@ -428,11 +367,7 @@
           |""".stripMargin.parseJson
 
     val thrown = intercept[ResourceNotFoundException] {
-<<<<<<< HEAD
-      Extras.parse(reorg, dxApiQuiet)
-=======
       Extras.parse(reorg, dxApi_QUIET)
->>>>>>> 33c1d22d
     }
 
     val fileId: String = inputs.replace("dx://", "")
@@ -454,11 +389,7 @@
           |""".stripMargin.parseJson
 
     val thrown = intercept[PermissionDeniedException] {
-<<<<<<< HEAD
-      Extras.parse(reorg, dxApiQuiet)
-=======
       Extras.parse(reorg, dxApi_QUIET)
->>>>>>> 33c1d22d
     }
 
     thrown.getMessage should be(
@@ -479,11 +410,7 @@
           |}
           |""".stripMargin.parseJson
 
-<<<<<<< HEAD
-    val extras = Extras.parse(reorg, dxApiQuiet)
-=======
     val extras = Extras.parse(reorg, dxApi_QUIET)
->>>>>>> 33c1d22d
     extras.customReorgAttributes should be(
         Some(ReorgAttrs(appId, ""))
     )
@@ -535,11 +462,7 @@
          | }
          |}""".stripMargin.parseJson
 
-<<<<<<< HEAD
-    val extras = Extras.parse(runtimeAttrs, dxApiLoud)
-=======
     val extras = Extras.parse(runtimeAttrs, dxApi_LOUD)
->>>>>>> 33c1d22d
     val dockerOpt: Option[WdlValues.V] = extras.defaultRuntimeAttributes.m.get("docker")
     dockerOpt match {
       case None =>
@@ -558,11 +481,7 @@
          | }
          |}""".stripMargin.parseJson
 
-<<<<<<< HEAD
-    val extrasEmpty = Extras.parse(rtEmpty, dxApiLoud)
-=======
     val extrasEmpty = Extras.parse(rtEmpty, dxApi_LOUD)
->>>>>>> 33c1d22d
     extrasEmpty.defaultRuntimeAttributes should equal(WdlRuntimeAttrs(Map.empty))
   }
 
@@ -604,11 +523,7 @@
          |}
          |""".stripMargin.parseJson
 
-<<<<<<< HEAD
-    val extras = Extras.parse(runSpec, dxApiLoud)
-=======
     val extras = Extras.parse(runSpec, dxApi_LOUD)
->>>>>>> 33c1d22d
     extras.defaultTaskDxAttributes should be(
         Some(
             DxAttrs(Some(
@@ -691,11 +606,7 @@
          |}
          |""".stripMargin.parseJson
 
-<<<<<<< HEAD
-    val extras = Extras.parse(runSpec, dxApiLoud)
-=======
     val extras = Extras.parse(runSpec, dxApi_LOUD)
->>>>>>> 33c1d22d
     extras.defaultTaskDxAttributes should be(
         Some(
             DxAttrs(Some(
@@ -773,11 +684,7 @@
          |}
          |""".stripMargin.parseJson
 
-<<<<<<< HEAD
-    val extras = Extras.parse(runSpec, dxApiLoud)
-=======
     val extras = Extras.parse(runSpec, dxApi_LOUD)
->>>>>>> 33c1d22d
     extras.defaultTaskDxAttributes should be(
         Some(
             DxAttrs(
@@ -820,11 +727,7 @@
          |}
          |""".stripMargin.parseJson
 
-<<<<<<< HEAD
-    val extras = Extras.parse(data, dxApiLoud)
-=======
     val extras = Extras.parse(data, dxApi_LOUD)
->>>>>>> 33c1d22d
     extras.dockerRegistry should be(
         Some(DockerRegistry("foo.bar.dnanexus.com", "perkins", "The Bandersnatch has gotten loose"))
     )
@@ -841,11 +744,7 @@
          |}
          |""".stripMargin.parseJson
     assertThrows[Exception] {
-<<<<<<< HEAD
-      Extras.parse(data, dxApiLoud)
-=======
       Extras.parse(data, dxApi_LOUD)
->>>>>>> 33c1d22d
     }
   }
 
@@ -859,11 +758,7 @@
          |}
          |""".stripMargin.parseJson
     assertThrows[Exception] {
-<<<<<<< HEAD
-      Extras.parse(data, dxApiLoud)
-=======
       Extras.parse(data, dxApi_LOUD)
->>>>>>> 33c1d22d
     }
   }
 
@@ -876,11 +771,7 @@
          |}
          |""".stripMargin.parseJson
     assertThrows[Exception] {
-<<<<<<< HEAD
-      Extras.parse(data, dxApiLoud)
-=======
       Extras.parse(data, dxApi_LOUD)
->>>>>>> 33c1d22d
     }
   }
 
