--- conflicted
+++ resolved
@@ -34,11 +34,7 @@
 
   private lazy val dxTestProject =
     try {
-<<<<<<< HEAD
-      dxApi.resolveProject(TEST_PROJECT)
-=======
       dxApi.resolveProject(testProject)
->>>>>>> 33c1d22d
     } catch {
       case _: Exception =>
         throw new Exception(
