--- conflicted
+++ resolved
@@ -26,11 +26,7 @@
   private val instanceTypeDB = InstanceTypeDB(pricingAvailable = true, Vector(unicornInstance))
 
   private def setup(): (DxPathConfig, FileSourceResolver) = {
-<<<<<<< HEAD
-    // Create a clean directory in "/tmp" for the task to use
-=======
     // Create a clean temp directory for the task to use
->>>>>>> 33c1d22d
     val jobHomeDir: Path = Files.createTempDirectory("dxwdl_applet_test")
     val dxPathConfig =
       DxPathConfig.apply(jobHomeDir, streamAllFiles = false, logger)
@@ -91,26 +87,14 @@
                             fileResolver: FileSourceResolver,
                             language: Language.Value): WdlValues.V = {
     // build an object capable of evaluating WDL expressions
-<<<<<<< HEAD
-    val evaluator =
-      Evaluator.make(dxPathConfig, fileResolver, Language.toWdlVersion(language))
-=======
     val evaluator = Evaluator.make(dxPathConfig, fileResolver, Language.toWdlVersion(language))
->>>>>>> 33c1d22d
     evaluator.applyExpr(expr, EvalContext(env))
   }
 
   it should "second block in a linear workflow" in {
     val source: Path = pathFromBasename("frag_runner", "wf_linear.wdl")
     val (dxPathConfig, fileResolver) = setup()
-<<<<<<< HEAD
-
-    val (_, language, wdlBundle, _, _) =
-      ParseSource(dxApi).apply(source, Vector.empty)
-
-=======
     val (_, language, wdlBundle, _, _) = ParseSource(dxApi).apply(source, Vector.empty)
->>>>>>> 33c1d22d
     val wf: TAT.Workflow = wdlBundle.primaryCallable match {
       case Some(wf: TAT.Workflow) => wf
       case _                      => throw new Exception("unexpected")
@@ -126,12 +110,7 @@
       case eNode: TAT.Declaration => eNode
     }
     val expr: TAT.Expr = decls.head.expr.get
-<<<<<<< HEAD
-    val value: WdlValues.V =
-      evaluateWdlExpression(expr, env, dxPathConfig, fileResolver, language)
-=======
     val value: WdlValues.V = evaluateWdlExpression(expr, env, dxPathConfig, fileResolver, language)
->>>>>>> 33c1d22d
     value should be(WdlValues.V_Int(9))
   }
 
@@ -299,13 +278,8 @@
   it should "evaluate call inputs properly" in {
     val path = pathFromBasename("draft2", "various_calls.wdl")
     val wfSourceCode = Util.readFileContent(path)
-<<<<<<< HEAD
-    val (dxPathConfig, fileResolver) = setup()
-    val (wf, fragRunner) = setupFragRunner(dxPathConfig, fileResolver, wfSourceCode)
-=======
     val (dxPathConfig, dxIoFunctions) = setup()
     val (wf, fragRunner) = setupFragRunner(dxPathConfig, dxIoFunctions, wfSourceCode)
->>>>>>> 33c1d22d
 
     val call1 = findCallByName("MaybeInt", wf.body)
     val callInputs1: Map[String, (WdlTypes.T, WdlValues.V)] =
@@ -342,13 +316,8 @@
   it should "evaluate call constant inputs" in {
     val path = pathFromBasename("nested", "two_levels.wdl")
     val wfSourceCode = Util.readFileContent(path)
-<<<<<<< HEAD
-    val (dxPathConfig, fileResolver) = setup()
-    val (wf, fragRunner) = setupFragRunner(dxPathConfig, fileResolver, wfSourceCode)
-=======
     val (dxPathConfig, dxIoFunctions) = setup()
     val (wf, fragRunner) = setupFragRunner(dxPathConfig, dxIoFunctions, wfSourceCode)
->>>>>>> 33c1d22d
 
     val zincCall = findCallByName("zincWithNoParams", wf.body)
 
