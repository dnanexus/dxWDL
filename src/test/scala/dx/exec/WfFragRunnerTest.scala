--- conflicted
+++ resolved
@@ -4,21 +4,15 @@
 
 import dx.api.{DxApi, DxInstanceType, InstanceTypeDB}
 import dx.compiler.WdlRuntimeAttrs
-<<<<<<< HEAD
 import dx.core.io.{DxFileAccessProtocol, DxFileDescCache, DxPathConfig}
 import dx.core.languages.Language
 import dx.core.languages.wdl.{Block, Evaluator, ExecLinkInfo, ParseSource, WdlVarLinksConverter}
-=======
-import dx.core.io.{DxFileAccessProtocol, DxFileDescCache, DxPathConfig, ExecLinkInfo}
-import dx.core.languages.Language
-import dx.core.languages.wdl.{Block, Evaluator, ParseSource, WdlVarLinksConverter}
->>>>>>> 742bc8d7
 import org.scalatest.flatspec.AnyFlatSpec
 import org.scalatest.matchers.should.Matchers
 import spray.json._
 import wdlTools.eval.{WdlValues, Context => EvalContext}
 import wdlTools.types.{WdlTypes, TypedAbstractSyntax => TAT}
-import wdlTools.util.{FileSourceResolver, Logger, Util}
+import wdlTools.util.{FileSourceResolver, FileUtils, Logger}
 
 // This test module requires being logged in to the platform.
 // It compiles WDL scripts without the runtime library.
@@ -100,13 +94,7 @@
   it should "second block in a linear workflow" in {
     val source: Path = pathFromBasename("frag_runner", "wf_linear.wdl")
     val (dxPathConfig, fileResolver) = setup()
-<<<<<<< HEAD
-
     val (_, language, wdlBundle, _, _) = ParseSource(dxApi).apply(source, Vector.empty)
-
-=======
-    val (_, language, wdlBundle, _, _) = ParseSource(dxApi).apply(source, Vector.empty)
->>>>>>> 742bc8d7
     val wf: TAT.Workflow = wdlBundle.primaryCallable match {
       case Some(wf: TAT.Workflow) => wf
       case _                      => throw new Exception("unexpected")
@@ -128,7 +116,7 @@
 
   it should "evaluate a scatter without a call" in {
     val path = pathFromBasename("frag_runner", "scatter_no_call.wdl")
-    val wfSourceCode = Util.readFileContent(path)
+    val wfSourceCode = FileUtils.readFileContent(path)
 
     val (dxPathConfig, fileResolver) = setup()
     val (wf, fragRunner) = setupFragRunner(dxPathConfig, fileResolver, wfSourceCode)
@@ -166,7 +154,7 @@
 
   it should "evaluate a conditional without a call" in {
     val path = pathFromBasename("frag_runner", "conditional_no_call.wdl")
-    val wfSourceCode = Util.readFileContent(path)
+    val wfSourceCode = FileUtils.readFileContent(path)
 
     val (dxPathConfig, fileResolver) = setup()
     val (wf, fragRunner) = setupFragRunner(dxPathConfig, fileResolver, wfSourceCode)
@@ -188,7 +176,7 @@
 
   it should "evaluate a nested conditional/scatter without a call" in {
     val path = pathFromBasename("frag_runner", "nested_no_call.wdl")
-    val wfSourceCode = Util.readFileContent(path)
+    val wfSourceCode = FileUtils.readFileContent(path)
 
     val (dxPathConfig, fileResolver) = setup()
     val (wf, fragRunner) = setupFragRunner(dxPathConfig, fileResolver, wfSourceCode)
@@ -208,7 +196,7 @@
 
   it should "create proper names for scatter results" in {
     val path = pathFromBasename("frag_runner", "strings.wdl")
-    val wfSourceCode = Util.readFileContent(path)
+    val wfSourceCode = FileUtils.readFileContent(path)
     val (wf, _, _, _) = ParseSource(dxApi).parseWdlWorkflow(wfSourceCode)
 
     val scatters = wf.body.collect {
@@ -222,7 +210,7 @@
 
   it should "Make sure calls cannot be handled by evalExpressions" in {
     val path = pathFromBasename("draft2", "shapes.wdl")
-    val wfSourceCode = Util.readFileContent(path)
+    val wfSourceCode = FileUtils.readFileContent(path)
 
     val (dxPathConfig, fileResolver) = setup()
     val (wf, fragRunner) = setupFragRunner(dxPathConfig, fileResolver, wfSourceCode)
@@ -237,7 +225,7 @@
 
   it should "evaluate expressions that define variables" in {
     val path = pathFromBasename("draft2", "conditionals3.wdl")
-    val wfSourceCode = Util.readFileContent(path)
+    val wfSourceCode = FileUtils.readFileContent(path)
 
     val (dxPathConfig, fileResolver) = setup()
     val (wf, fragRunner) = setupFragRunner(dxPathConfig, fileResolver, wfSourceCode)
@@ -289,15 +277,9 @@
 
   it should "evaluate call inputs properly" in {
     val path = pathFromBasename("draft2", "various_calls.wdl")
-    val wfSourceCode = Util.readFileContent(path)
-<<<<<<< HEAD
+    val wfSourceCode = FileUtils.readFileContent(path)
     val (dxPathConfig, dxIoFunctions) = setup()
     val (wf, fragRunner) = setupFragRunner(dxPathConfig, dxIoFunctions, wfSourceCode)
-=======
-    val (dxPathConfig, fileResolver) = setup()
-    val (wf, fragRunner) = setupFragRunner(dxPathConfig, fileResolver, wfSourceCode)
->>>>>>> 742bc8d7
-
     val call1 = findCallByName("MaybeInt", wf.body)
     val callInputs1: Map[String, (WdlTypes.T, WdlValues.V)] =
       fragRunner.evalCallInputs(call1, Map("i" -> (WdlTypes.T_Int, WdlValues.V_Int(1))))
@@ -332,24 +314,17 @@
 
   it should "evaluate call constant inputs" in {
     val path = pathFromBasename("nested", "two_levels.wdl")
-    val wfSourceCode = Util.readFileContent(path)
-<<<<<<< HEAD
-    val (dxPathConfig, dxIoFunctions) = setup()
-    val (wf, fragRunner) = setupFragRunner(dxPathConfig, dxIoFunctions, wfSourceCode)
-=======
-    val (dxPathConfig, fileResolver) = setup()
-    val (wf, fragRunner) = setupFragRunner(dxPathConfig, fileResolver, wfSourceCode)
->>>>>>> 742bc8d7
-
+    val wfSourceCode = FileUtils.readFileContent(path)
+    val (dxPathConfig, fileResolver) = setup()
+    val (wf, fragRunner) = setupFragRunner(dxPathConfig, fileResolver, wfSourceCode)
     val zincCall = findCallByName("zincWithNoParams", wf.body)
-
     val args = fragRunner.evalCallInputs(zincCall, Map.empty)
     args shouldBe Map.empty // ("a" -> (WdlTypes.T_Int, WdlValues.V_Int(3)))
   }
 
   it should "expressions with structs" in {
     val path = pathFromBasename("frag_runner", "House.wdl")
-    val wfSourceCode = Util.readFileContent(path)
+    val wfSourceCode = FileUtils.readFileContent(path)
 
     val (dxPathConfig, fileResolver) = setup()
     val (wf, fragRunner) = setupFragRunner(dxPathConfig, fileResolver, wfSourceCode)
@@ -380,7 +355,7 @@
 
   it should "fill in missing optionals" in {
     val path = pathFromBasename("frag_runner", "missing_args.wdl")
-    val wfSourceCode = Util.readFileContent(path)
+    val wfSourceCode = FileUtils.readFileContent(path)
 
     val (dxPathConfig, fileResolver) = setup()
     val (_, fragRunner) = setupFragRunner(dxPathConfig, fileResolver, wfSourceCode)
@@ -395,7 +370,7 @@
 
   it should "evaluate expressions in correct order" in {
     val path = pathFromBasename("frag_runner", "scatter_variable_not_found.wdl")
-    val wfSourceCode = Util.readFileContent(path)
+    val wfSourceCode = FileUtils.readFileContent(path)
 
     val (dxPathConfig, fileResolver) = setup()
     val (_, fragRunner) = setupFragRunner(dxPathConfig, fileResolver, wfSourceCode)
@@ -407,7 +382,7 @@
 
   it should "handle pair field access (left/right)" taggedAs EdgeTest in {
     val path = pathFromBasename("frag_runner", "scatter_with_eval.wdl")
-    val wfSourceCode = Util.readFileContent(path)
+    val wfSourceCode = FileUtils.readFileContent(path)
 
     val (dxPathConfig, fileResolver) = setup()
     val (_, fragRunner) = setupFragRunner(dxPathConfig, fileResolver, wfSourceCode)
