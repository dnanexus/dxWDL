--- conflicted
+++ resolved
@@ -2,87 +2,6 @@
   */
 package dxWDL.compiler
 
-<<<<<<< HEAD
-import com.dnanexus.{DXFile, DXDataObject, DXRecord}
-import dxWDL._
-import dxWDL.Utils
-import IR.{CVar, LinkedVar, SArg}
-import scala.util.{Failure, Success, Try}
-import scala.util.matching.Regex.Match
-import wdl.draft2.model._
-import wdl.draft2.model.expression._
-import wdl.draft2.parser.WdlParser.{Ast, Terminal}
-import wdl.draft2.model.WdlExpression.AstForExpressions
-import wom.types._
-import wom.values._
-
-case class GenerateIR(callables: Map[String, IR.Callable],
-                      reorg: Boolean,
-                      locked: Boolean,
-                      wfKind: IR.WorkflowKind.Value,
-                      appletNamePrefix : String,
-                      execNameBox: NameBox,
-                      cef: CompilerErrorFormatter,
-                      verbose: Verbose) {
-    private val verbose2:Boolean = verbose.keywords contains "GenerateIR"
-    private val freeVarAnalysis = new FreeVarAnalysis(cef, verbose)
-
-    // regular expression for fully-qualified identifiers ("A", "A.B", "A.B.C")
-    private val fqnRegex = raw"""[a-zA-Z][a-zA-Z0-9_.]*""".r
-
-    private class DynamicInstanceTypesException private(ex: Exception) extends RuntimeException(ex) {
-        def this() = this(new RuntimeException("Runtime instance type calculation required"))
-    }
-
-    // Environment (scope) where a call is made
-    private type CallEnv = Map[String, LinkedVar]
-
-    // generate a stage Id
-    private var stageNum = 0
-    private def genStageId(stageName: Option[String] = None) : Utils.DXWorkflowStage = {
-        stageName match {
-            case None =>
-                val retval = Utils.DXWorkflowStage(s"stage-${stageNum}")
-                stageNum += 1
-                retval
-            case Some(nm) =>
-                Utils.DXWorkflowStage(s"stage-${nm}")
-        }
-    }
-
-    private var fragNum = 0
-    private def genFragId() : String = {
-        fragNum += 1
-        fragNum.toString
-    }
-
-    // Is a declaration of a task/workflow an input for the
-    // compiled dx:applet/dx:workflow ?
-    //
-    // Examples:
-    //   File x
-    //   String y = "abc"
-    //   Float pi = 3 + .14
-    //   Int? z = 3
-    //
-    // x - must be provided as an applet input
-    // y - can be overriden, so is an input
-    // pi -- calculated, non inputs
-    // z - is an input with a default value
-    private def declarationIsInput(decl: Declaration) : Boolean = {
-        if (wfKind != IR.WorkflowKind.TopLevel) {
-            // This is a generated workflow, the only inputs
-            // are free variables.
-            decl.expression match {
-                case None => true
-                case Some(_) => false
-            }
-        } else {
-            decl.expression match {
-                case None => true
-                case Some(expr) if Utils.isExpressionConst(expr) => true
-                case _ => false
-=======
 import wom.core.WorkflowSource
 import wom.callable.{Callable, CallableTaskDefinition, ExecutableTaskDefinition, WorkflowDefinition}
 import wom.graph._
@@ -124,7 +43,6 @@
                     }.toSet
                 case other =>
                     throw new Exception(s"Don't know how to deal with class ${other.getClass.getSimpleName}")
->>>>>>> 04fcd79a
             }
             Utils.getUnqualifiedName(callable.name) -> deps
         }.toMap
@@ -139,143 +57,6 @@
                 Utils.trace(verbose2, s"immediateDeps(${c.name}) = ${deps}")
                 deps.subsetOf(readyNames)
             }
-<<<<<<< HEAD
-
-            (cVar, sArg)
-        }.toVector
-    }
-
-
-    // Compile a WDL task into an applet.
-    //
-    // Note: check if a task is a real WDL task, or if it is a wrapper for a
-    // native applet.
-    private def compileTask(task : WdlTask) : IR.Applet = {
-        Utils.trace(verbose.on, s"Compiling task ${task.name}")
-
-        val kind =
-            (task.meta.get("type"), task.meta.get("id")) match {
-                case (Some("native"), Some(id)) =>
-                    // wrapper for a native applet.
-                    // make sure the runtime block is empty
-                    if (!task.runtimeAttributes.attrs.isEmpty)
-                        Utils.warning(verbose, cef.taskNativeRuntimeBlockShouldBeEmpty(task.ast))
-                    IR.AppletKindNative(id)
-                case (_,_) =>
-                    // a WDL task
-                    IR.AppletKindTask
-            }
-
-        // The task inputs are declarations that:
-        // 1) are unassigned (do not have an expression)
-        // 2) OR, are assigned, but optional
-        //
-        // According to the WDL specification, in fact, all task declarations
-        // are potential inputs. However, that does not make that much sense.
-        //
-        // if the declaration is set to a constant, we need to make it a default
-        // value
-        val inputVars : Vector[CVar] =  task.declarations.map{ decl =>
-            if (declarationIsInput(decl))  {
-                val taskAttrs = DeclAttrs.get(task, decl.unqualifiedName)
-                val attrs = decl.expression match {
-                    case None => taskAttrs
-                    case Some(expr) =>
-                        // the constant is a default value
-                        if (!Utils.isExpressionConst(expr))
-                            throw new Exception(cef.taskInputDefaultMustBeConst(expr))
-                        val wdlConst:WomValue = Utils.evalConst(expr)
-                        taskAttrs.setDefault(wdlConst)
-                }
-                Some(CVar(decl.unqualifiedName, decl.womType, attrs, decl.ast))
-            } else {
-                None
-            }
-        }.flatten.toVector
-        val outputVars : Vector[CVar] = task.outputs.map{ tso =>
-            CVar(tso.unqualifiedName, tso.womType, DeclAttrs.empty, tso.ast)
-        }.toVector
-
-        // Figure out if we need to use docker
-        val docker = task.runtimeAttributes.attrs.get("docker") match {
-            case None =>
-                IR.DockerImageNone
-            case Some(expr) if Utils.isExpressionConst(expr) =>
-                val wdlConst = Utils.evalConst(expr)
-                wdlConst match {
-                    case WomString(url) if url.startsWith(Utils.DX_URL_PREFIX) =>
-                        // A constant image specified with a DX URL
-                        val dxobj: DXDataObject = DxPath.lookupDxURL(url)
-                        dxobj match {
-                            case _ : DXRecord =>
-                                val dxRecord = dxobj.asInstanceOf[DXRecord]
-                                IR.DockerImageDxAsset(dxRecord)
-                            case _ : DXFile =>
-                                val dxfile = dxobj.asInstanceOf[DXFile]
-                                IR.DockerImageDxFile(dxfile)
-                            case _ =>
-                                throw new Exception(s"Found dx:object for docker image that is of the wrong type ${dxobj}")
-                        }
-                    case _ =>
-                        // Probably a public docker image
-                        IR.DockerImageNetwork
-                }
-            case _ =>
-                // Image will be downloaded from the network
-                IR.DockerImageNetwork
-        }
-        // The docker container is on the platform, we need to remove
-        // the dxURLs in the runtime section, to avoid a runtime
-        // lookup. For example:
-        //
-        //   dx://dxWDL_playground:/glnexus_internal  ->   dx://project-xxxx:record-yyyy
-        val taskCleaned = docker match {
-            case IR.DockerImageDxAsset(dxRecord) =>
-                WdlRewrite.taskReplaceDockerValue(task, dxRecord)
-            case IR.DockerImageDxFile(dxFile) =>
-                WdlRewrite.taskReplaceDockerValue(task, dxFile)
-            case _ => task
-        }
-        val applet = IR.Applet(task.name,
-                               inputVars,
-                               outputVars,
-                               calcInstanceType(Some(task)),
-                               docker,
-                               kind,
-                               WdlRewrite.namespace(taskCleaned))
-        verifyWdlCodeIsLegal(applet.ns)
-        applet
-    }
-
-    private def findInputByName(call: WdlCall, cVar: CVar) : Option[(String,WdlExpression)] = {
-        call.inputMappings.find{ case (k,v) => k == cVar.name }
-    }
-
-    // Can a call be compiled directly to a workflow stage?
-    //
-    // The requirement is that all call arguments are already in the environment.
-    private def canCompileCallDirectly(call: WdlCall,
-                                       env : CallEnv) : Boolean = {
-        // Find the callee
-        val calleeName = Utils.calleeGetName(call)
-        val callee = callables(calleeName)
-
-        // Extract the input values/links from the environment
-        val envAllKeys: Set[String] = env.keys.toSet
-        callee.inputVars.forall{ cVar =>
-            findInputByName(call, cVar) match {
-                case None =>
-                    // unbound variable
-                    true
-                case Some((_,expr)) if Utils.isExpressionConst(expr) =>
-                    // constant expression, there is no need to look
-                    // in the environment
-                    true
-                case Some((_,expr)) =>
-                    // check if expression exists in the environment
-                    val exprSourceString = expr.toWomString
-                    envAllKeys contains exprSourceString
-=======
             if (satisfiedCallables.isEmpty)
                 throw new Exception("Sanity: cannot find the next callable to compile.")
             satisfiedCallables
@@ -346,7 +127,6 @@
             val taskSourceCode = taskDir.get(task.name) match {
                 case None => throw new Exception(s"Did not find task ${task.name}")
                 case Some(x) => x
->>>>>>> 04fcd79a
             }
             GenerateIRTask(verbose).apply(task, taskSourceCode)
         }
