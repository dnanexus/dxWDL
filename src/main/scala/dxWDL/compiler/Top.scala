// Interface to the compilation tool chain. The methods here are the only ones
// that should be called to perform compilation.

package dxWDL.compiler

import com.dnanexus._
import java.nio.file.{Path, Paths}

import wom.callable._
import wom.executable.WomBundle
import wom.graph.expression._

import dxWDL.base._
import dxWDL.base.Utils.{DX_URL_PREFIX, DX_WDL_ASSET}
import dxWDL.dx._
import dxWDL.util._

// The end result of the compiler
case class CompilationResults(primaryCallable: Option[DxExec],
                              execDict: Map[String, DxExec])

case class Top(cOpt: CompilerOptions) {
    val verbose = cOpt.verbose

    // The mapping from region to project name is list of (region, proj-name) pairs.
    // Get the project for this region.
    private def getProjectWithRuntimeLibrary(region2project: Map[String, String],
                                             region: String) : (String, String) = {
        val destination = region2project.get(region) match {
            case None => throw new Exception(s"Region ${region} is currently unsupported")
            case Some(dest) => dest
        }

        // The destionation is something like:
        val parts = destination.split(":")
        if (parts.length == 1) {
            (parts(0), "/")
        } else if (parts.length == 2) {
            (parts(0), parts(1))
        } else {
            throw new Exception(s"Bad syntax for destination ${destination}")
        }
    }

    // Find the runtime dxWDL asset with the correct version. Look inside the
    // project configured for this region.
    private def getAssetId(region: String) : String = {
        val region2project = Utils.getRegions()
        val (projNameRt, folder)  = getProjectWithRuntimeLibrary(region2project, region)
        val dxProjRt = DxPath.resolveProject(projNameRt)
        Utils.trace(verbose.on, s"Looking for asset-id in ${projNameRt}:/${folder}")

        val assetDxPath = s"${DX_URL_PREFIX}${dxProjRt.getId}:${folder}/${DX_WDL_ASSET}"
        val dxObj = DxPath.resolveOnePath(assetDxPath, dxProjRt)
        if (!dxObj.isInstanceOf[DXRecord])
            throw new Exception(s"Found dx object of wrong type ${dxObj} at ${assetDxPath}")
        dxObj.getId
    }

    // We need the dxWDL runtime library cloned into this project, so it will
    // be available to all subjobs we run.
    private def cloneRtLibraryToProject(region: String,
                                        dxWDLrtId: String,
                                        dxProject: DXProject) : Unit = {
        val region2project = Utils.getRegions()
        val (projNameRt, folder)  = getProjectWithRuntimeLibrary(region2project, region)
        val dxProjRt = DxPath.resolveProject(projNameRt)
        DxUtils.cloneAsset(DXRecord.getInstance(dxWDLrtId),
                           dxProject,
                           DX_WDL_ASSET,
                           dxProjRt,
                           verbose)
    }

    // Backend compiler pass
    private def compileNative(bundle: IR.Bundle,
                              folder: String,
                              dxProject: DXProject,
                              runtimePathConfig: DxPathConfig,
                              fileInfoDir: Map[DXFile, DxDescribe]) : CompilationResults = {
        val dxWDLrtId: Option[String] = cOpt.compileMode match {
            case CompilerFlag.IR =>
                throw new Exception("Invalid value IR for compilation mode")
            case CompilerFlag.NativeWithoutRuntimeAsset =>
                // Testing mode, we don't need the runtime library to check native
                // compilation.
                None
            case CompilerFlag.All =>
                // get billTo and region from the project, then find the runtime asset
                // in the current region.
                val (billTo, region) = DxUtils.projectDescribeExtraInfo(dxProject)
                val lrtId = getAssetId(region)
                cloneRtLibraryToProject(region, lrtId, dxProject)
                Some(lrtId)
        }
        // get list of available instance types
        val instanceTypeDB = InstanceTypeDB.query(dxProject, verbose)

        // Efficiently build a directory of the currently existing applets.
        // We don't want to build them if we don't have to.
        val dxObjDir = DxObjectDirectory(bundle, dxProject, folder, cOpt.projectWideReuse,
                                         verbose)

        // Generate dx:applets and dx:workflow from the IR
        new Native(dxWDLrtId, folder, dxProject,
                   dxObjDir,
                   instanceTypeDB, runtimePathConfig, fileInfoDir, bundle.typeAliases,
                   cOpt.extras,
                   cOpt.runtimeDebugLevel,
                   cOpt.leaveWorkflowsOpen,
                   cOpt.force, cOpt.archive, cOpt.locked, cOpt.verbose).apply(bundle)
    }

    // check the declarations in [graph], and make sure they
    // do not contain the reserved '___' substring.
    private def checkDeclarations(varNames : Seq[String]) : Unit = {
        for (varName <- varNames)
            if (varName contains "___")
                throw new Exception(s"Variable ${varName} is using the reserved substring ___")
    }

    // check that streaming annotations are only done for files.
    private def validate(callable: Callable) : Unit = {
        callable match {
            case wf: WorkflowDefinition =>
                if (wf.parameterMeta.size > 0)
                    Utils.warning(verbose, "dxWDL workflows ignore their parameter meta section")
                val g = wf.innerGraph
                checkDeclarations(g.inputNodes.map(_.localName).toSeq)
                checkDeclarations(g.outputNodes.map(_.localName).toSeq)
                val allDeclarations = g.allNodes.filter(_.isInstanceOf[ExposedExpressionNode])
                checkDeclarations(allDeclarations.map(_.identifier.localName.value).toSeq)

            case task: CallableTaskDefinition =>
                checkDeclarations(task.inputs.map(_.name).toSeq)
                checkDeclarations(task.outputs.map(_.name).toSeq)

            case other =>
                throw new Exception(s"Unexpected object ${other}")
        }
    }

    // Check the uniqueness of tasks, Workflows, and Types
    // merge everything into one bundle.
    private def mergeIntoOneBundle(mainBundle: WomBundle,
                                   subBundles: Vector[WomBundle]) : WomBundle = {
        var allCallables = mainBundle.allCallables
        var allTypeAliases = mainBundle.typeAliases

        subBundles.foreach{ subBund =>
            subBund.allCallables.foreach{ case (key, callable) =>
                allCallables.get(key) match {
                    case None =>
                        allCallables = allCallables + (key -> callable)

                    // The comparision is done with "toString", because otherwise two
                    // identical definitions are somehow, through the magic of Scala,
                    // unequal.
                    case Some(existing) if (existing.toString != callable.toString) =>
                        Utils.error(s"""|${key} appears with two different callable definitions
                                        |1)
                                        |${callable}
                                        |
                                        |2)
                                        |${existing}
                                        |""".stripMargin)
                        throw new Exception(s"${key} appears twice, with two different definitions")
                    case _ => ()
                }
            }
            subBund.typeAliases.foreach { case (key, definition) =>
                allTypeAliases.get(key) match {
                    case None =>
                        allTypeAliases = allTypeAliases + (key -> definition)
                    case Some(existing) if (existing != definition) =>
                        Utils.error(s"""|${key} appears twice, with two different definitions
                                        |1)
                                        |${definition}
                                        |
                                        |2)
                                        |${existing}
                                        |""".stripMargin)
                        throw new Exception(s"${key} type alias appears twice")
                    case _ => ()
                }
            }
        }

        // Merge all the bundles together
        WomBundle(mainBundle.primaryCallable,
                  allCallables,
                  allTypeAliases,
                  Set.empty)
    }


    // Scan the JSON inputs files for dx:files, and batch describe them. This
    // reduces the number of API calls.
    private def bulkFileDescribe(bundle: IR.Bundle,
                                 dxProject: DXProject) : (Map[String, DXFile],
                                                          Map[DXFile, DxDescribe]) = {
        val defResults : InputFileScanResults = cOpt.defaults match {
            case None => InputFileScanResults(Map.empty, Vector.empty)
            case Some(path) =>
                InputFileScan(bundle, dxProject, verbose).apply(path)
        }

        val allResults : InputFileScanResults = cOpt.inputs.foldLeft(defResults) {
            case (accu : InputFileScanResults, inputFilePath) =>
                val res = InputFileScan(bundle, dxProject, verbose).apply(inputFilePath)
                InputFileScanResults(accu.path2file ++ res.path2file,
                                     accu.dxFiles ++ res.dxFiles)
        }

        (allResults.path2file,
         DxBulkDescribe.apply(allResults.dxFiles))
    }


    private def womToIR(source: Path) : IR.Bundle = {
        val (language, womBundle, allSources, subBundles) =
            ParseWomSourceFile(verbose.on).apply(source, cOpt.importDirs)

        // Check that each workflow/task appears just one
        val everythingBundle : WomBundle = mergeIntoOneBundle(womBundle, subBundles)

        // validate
        everythingBundle.allCallables.foreach{ case (_, c) => validate(c) }
        everythingBundle.primaryCallable match {
            case None => ()
            case Some(x) => validate(x)
        }

        // Compile the WDL workflow into an Intermediate
        // Representation (IR)
        val defaultRuntimeAttrs = cOpt.extras match {
            case None => WdlRuntimeAttrs(Map.empty)
            case Some(ex) => ex.defaultRuntimeAttributes
        }

<<<<<<< HEAD
        /*val reorgApp: Either[Boolean, String] = cOpt.extras match {
=======
        val reorgApp: Either[Boolean, ReorgAttrs] = cOpt.extras match {

>>>>>>> 8b2512fa
            case None => Left(cOpt.reorg)
            case Some(ex) => ex.customReorgAttributes match {
                case None => Left(cOpt.reorg)
                case Some(cOrg) => Right(cOrg)
            }
<<<<<<< HEAD
        }*/
        val reorgApp: Either[Boolean, ReorgAttrs] = cOpt.extras match {

            case None => Left(cOpt.reorg)
            case Some(ex) => ex.customReorgAttributes match {
                case None => Left(cOpt.reorg)
                case Some(cOrg) => Right(cOrg)
            }
=======
>>>>>>> 8b2512fa

        }

        new GenerateIR(cOpt.verbose, defaultRuntimeAttrs).apply(everythingBundle, allSources, language,
                                                                cOpt.locked, reorgApp)
    }

    // Compile IR only
    private def handleInputFiles(bundle: IR.Bundle,
                                 path2file: Map[String, DXFile],
                                 fileInfoDir: Map[DXFile, DxDescribe]) : IR.Bundle = {
        val bundle2: IR.Bundle = cOpt.defaults match {
            case None => bundle
            case Some(path) =>
                InputFile(fileInfoDir,
                          path2file,
                          bundle.typeAliases,
                          cOpt.verbose).embedDefaults(bundle, path)
        }

        // generate dx inputs from the Cromwell-style input specification.
        cOpt.inputs.foreach{ path =>
            val dxInputs = InputFile(fileInfoDir,
                                     path2file,
                                     bundle.typeAliases,
                                     cOpt.verbose).dxFromCromwell(bundle2, path)
            // write back out as xxxx.dx.json
            val filename = Utils.replaceFileSuffix(path, ".dx.json")
            val parent = path.getParent
            val dxInputFile =
                if (parent != null) parent.resolve(filename)
                else Paths.get(filename)
            Utils.writeFileContent(dxInputFile, dxInputs.prettyPrint)
            Utils.trace(cOpt.verbose.on, s"Wrote dx JSON input file ${dxInputFile}")
        }
        bundle2
    }

    // compile and generate intermediate code only
    def applyOnlyIR(source: Path,
                    dxProject: DXProject) : IR.Bundle = {
        // generate IR
        val bundle : IR.Bundle = womToIR(source)

        // lookup platform files in bulk
        val (path2dxFile, fileInfoDir) = bulkFileDescribe(bundle, dxProject)

        // handle changes resulting from setting defaults, and
        // generate DNAx input files.
        handleInputFiles(bundle, path2dxFile, fileInfoDir)
    }

    // Compile up to native dx applets and workflows
    def apply(source: Path,
              folder: String,
              dxProject: DXProject,
              runtimePathConfig: DxPathConfig) : Option[String] = {
        val bundle : IR.Bundle = womToIR(source)

        // lookup platform files in bulk
        val (path2dxFile, fileInfoDir) = bulkFileDescribe(bundle, dxProject)

        // generate IR
        val bundle2: IR.Bundle = handleInputFiles(bundle, path2dxFile, fileInfoDir)

        // Up to this point, compilation does not require
        // the dx:project. This allows unit testing without
        // being logged in to the platform. For the native
        // pass the dx:project is required to establish
        // (1) the instance price list and database
        // (2) the output location of applets and workflows
        val cResults = compileNative(bundle2, folder, dxProject, runtimePathConfig, fileInfoDir)
        val execIds = cResults.primaryCallable match {
            case None =>
                cResults.execDict.map{ case (_, dxExec) => dxExec.getId }.mkString(",")
            case Some(wf) =>
                wf.getId
        }
        Some(execIds)
    }
}<|MERGE_RESOLUTION|>--- conflicted
+++ resolved
@@ -238,28 +238,13 @@
             case Some(ex) => ex.defaultRuntimeAttributes
         }
 
-<<<<<<< HEAD
-        /*val reorgApp: Either[Boolean, String] = cOpt.extras match {
-=======
         val reorgApp: Either[Boolean, ReorgAttrs] = cOpt.extras match {
 
->>>>>>> 8b2512fa
             case None => Left(cOpt.reorg)
             case Some(ex) => ex.customReorgAttributes match {
                 case None => Left(cOpt.reorg)
                 case Some(cOrg) => Right(cOrg)
             }
-<<<<<<< HEAD
-        }*/
-        val reorgApp: Either[Boolean, ReorgAttrs] = cOpt.extras match {
-
-            case None => Left(cOpt.reorg)
-            case Some(ex) => ex.customReorgAttributes match {
-                case None => Left(cOpt.reorg)
-                case Some(cOrg) => Right(cOrg)
-            }
-=======
->>>>>>> 8b2512fa
 
         }
 
