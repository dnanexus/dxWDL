--- conflicted
+++ resolved
@@ -15,19 +15,10 @@
 import dxWDL.dx._
 
 // Keep all the information about an applet in packaged form
-<<<<<<< HEAD
-case class DxObjectInfo(
-    name: String,
-    crDate: LocalDateTime,
-    dxObj: DxDataObject,
-    digest: Option[String]
-) {
-=======
 case class DxObjectInfo(name: String,
                         crDate: LocalDateTime,
                         dxObj: DxDataObject,
                         digest: Option[String]) {
->>>>>>> 1458df46
   lazy val dxClass: String =
     dxObj.getClass.getSimpleName match {
       case "DxWorkflow" => "Workflow"
@@ -39,28 +30,17 @@
 // Take a snapshot of the platform target path before the build starts.
 // Make an efficient directory of all the applets that exist there. Update
 // the directory when an applet is compiled.
-<<<<<<< HEAD
-case class DxObjectDirectory(
-    ns: IR.Bundle,
-    dxProject: DxProject,
-    folder: String,
-    projectWideReuse: Boolean,
-    verbose: Verbose
-) {
-=======
 case class DxObjectDirectory(ns: IR.Bundle,
                              dxProject: DxProject,
                              folder: String,
                              projectWideReuse: Boolean,
                              verbose: Verbose) {
->>>>>>> 1458df46
   // a list of all dx:workflow and dx:applet names used in this WDL workflow
   private val allExecutableNames: Set[String] = ns.allCallables.keys.toSet
 
   // A map from an applet/workflow that is part of the namespace to its dx:object
   // on the target path (project/folder)
   private val objDir: HashMap[String, Vector[DxObjectInfo]] = bulkLookup()
-<<<<<<< HEAD
 
   // A map from checksum to dx:executable, across the entire
   // project.  It allows reusing dx:executables across the entire
@@ -73,20 +53,6 @@
 
   private val folders = HashSet.empty[String]
 
-=======
-
-  // A map from checksum to dx:executable, across the entire
-  // project.  It allows reusing dx:executables across the entire
-  // project, at the cost of a potentially expensive API call. It is
-  // not clear this is useful to the majority of users, so it is
-  // gated by the [projectWideReuse] flag.
-  private val projectWideExecutableDir: Map[String, Vector[(DxDataObject, DxObjectDescribe)]] =
-    if (projectWideReuse) projectBulkLookup()
-    else Map.empty
-
-  private val folders = HashSet.empty[String]
-
->>>>>>> 1458df46
   // Instead of looking up applets/workflows one by one, perform a bulk lookup, and
   // find all the objects in the target directory. Setup an easy to
   // use map with information on each name.
@@ -99,17 +65,6 @@
     // find applets
     val t0 = System.nanoTime()
     val dxAppletsInFolder: Map[DxDataObject, DxObjectDescribe] =
-<<<<<<< HEAD
-      DxFindDataObjects(None, verbose).apply(
-          dxProject,
-          Some(folder),
-          false,
-          Some("applet"),
-          Vector(CHECKSUM_PROP),
-          allExecutableNames.toVector,
-          false
-      )
-=======
       DxFindDataObjects(None, verbose).apply(dxProject,
                                              Some(folder),
                                              false,
@@ -117,7 +72,6 @@
                                              Vector(CHECKSUM_PROP),
                                              allExecutableNames.toVector,
                                              false)
->>>>>>> 1458df46
     val t1 = System.nanoTime()
     var diffMSec = (t1 - t0) / (1000 * 1000)
     Utils.trace(
@@ -130,17 +84,6 @@
     // find workflows
     val t2 = System.nanoTime()
     val dxWorkflowsInFolder: Map[DxDataObject, DxObjectDescribe] =
-<<<<<<< HEAD
-      DxFindDataObjects(None, verbose).apply(
-          dxProject,
-          Some(folder),
-          false,
-          Some("workflow"),
-          Vector(CHECKSUM_PROP),
-          allExecutableNames.toVector,
-          false
-      )
-=======
       DxFindDataObjects(None, verbose).apply(dxProject,
                                              Some(folder),
                                              false,
@@ -148,7 +91,6 @@
                                              Vector(CHECKSUM_PROP),
                                              allExecutableNames.toVector,
                                              false)
->>>>>>> 1458df46
     val t3 = System.nanoTime()
     diffMSec = (t3 - t2) / (1000 * 1000)
     Utils.trace(
@@ -164,14 +106,7 @@
       case (dxObj, desc) =>
         val creationDate = new java.util.Date(desc.created)
         val crLdt: LocalDateTime =
-<<<<<<< HEAD
-          LocalDateTime.ofInstant(
-              creationDate.toInstant(),
-              ZoneId.systemDefault()
-          )
-=======
           LocalDateTime.ofInstant(creationDate.toInstant(), ZoneId.systemDefault())
->>>>>>> 1458df46
         val chksum = desc.properties.flatMap { p =>
           p.get(CHECKSUM_PROP)
         }
@@ -195,40 +130,6 @@
     }
     hm
   }
-<<<<<<< HEAD
-
-  // Scan the entire project for dx:workflows and dx:applets that we
-  // already created, and may be reused, instead of recompiling.
-  //
-  // Note: This could be expensive, and the maximal number of replies
-  // is (by default) 1000. Since the index is limited, we may miss
-  // miss matches when we search. The cost would be creating a
-  // dx:executable again, which is acceptable.
-  //
-  // findDataObjects can be an expensive call, both on the server and client sides.
-  // We limit it by filtering on the CHECKSUM property, which is attached only to generated
-  // applets and workflows.
-  private def projectBulkLookup(): Map[String, Vector[(DxDataObject, DxObjectDescribe)]] = {
-    val t0 = System.nanoTime()
-    val dxAppletsInProject: Map[DxDataObject, DxObjectDescribe] =
-      DxFindDataObjects(None, verbose).apply(
-          dxProject,
-          None,
-          true,
-          Some("applet"),
-          Vector(CHECKSUM_PROP),
-          allExecutableNames.toVector,
-          false
-      )
-    val nrApplets = dxAppletsInProject.size
-    val t1 = System.nanoTime()
-    val diffMSec = (t1 - t0) / (1000 * 1000)
-    Utils.trace(
-        verbose.on,
-        s"Found ${nrApplets} applets matching expected names in project ${dxProject.getId} (${diffMSec} millisec)"
-    )
-
-=======
 
   // Scan the entire project for dx:workflows and dx:applets that we
   // already created, and may be reused, instead of recompiling.
@@ -259,7 +160,6 @@
         s"Found ${nrApplets} applets matching expected names in project ${dxProject.getId} (${diffMSec} millisec)"
     )
 
->>>>>>> 1458df46
     val hm = HashMap.empty[String, Vector[(DxDataObject, DxObjectDescribe)]]
     dxAppletsInProject.foreach {
       case (dxObj, desc) =>
@@ -291,15 +191,8 @@
   //
   // Note: in case of checksum collision, there could be several hits.
   // Return only the one that starts with the name we are looking for.
-<<<<<<< HEAD
-  def lookupOtherVersions(
-      execName: String,
-      digest: String
-  ): Option[(DxDataObject, DxObjectDescribe)] = {
-=======
   def lookupOtherVersions(execName: String,
                           digest: String): Option[(DxDataObject, DxObjectDescribe)] = {
->>>>>>> 1458df46
     val checksumMatches = projectWideExecutableDir.get(digest) match {
       case None      => return None
       case Some(vec) => vec
@@ -356,23 +249,9 @@
 
     dxClass match {
       case "Workflow" =>
-<<<<<<< HEAD
-        DXAPI.workflowRename(
-            objInfo.dxObj.getId,
-            DxUtils.jsonNodeOfJsValue(req),
-            classOf[JsonNode]
-        )
-      case "Applet" =>
-        DXAPI.appletRename(
-            objInfo.dxObj.getId,
-            DxUtils.jsonNodeOfJsValue(req),
-            classOf[JsonNode]
-        )
-=======
         DXAPI.workflowRename(objInfo.dxObj.getId, DxUtils.jsonNodeOfJsValue(req), classOf[JsonNode])
       case "Applet" =>
         DXAPI.appletRename(objInfo.dxObj.getId, DxUtils.jsonNodeOfJsValue(req), classOf[JsonNode])
->>>>>>> 1458df46
       case other => throw new Exception(s"Unkown class ${other}")
     }
   }
