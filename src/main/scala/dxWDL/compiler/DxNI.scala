--- conflicted
+++ resolved
@@ -431,13 +431,7 @@
 
         // If there are many apps, we might end up with multiple definitions of
         // the same task. This gets rid of duplicates.
-<<<<<<< HEAD
-        val m1 = dxAppsAsTasks.map{ task => task.name -> task }.toMap
-        val uniqueTasks: Vector[WdlTask] = m1.map{ case (_, task) => task}.toVector
-        val ns = WdlRewrite.namespace(uniqueTasks)
-=======
         val uniqueTasks = dxAppsAsTasks.toSet.toVector
->>>>>>> 04fcd79a
 
         // add comment describing how the file was created
         val header =
