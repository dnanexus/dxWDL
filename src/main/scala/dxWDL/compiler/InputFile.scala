--- conflicted
+++ resolved
@@ -28,12 +28,8 @@
 import wom.values._
 
 import dxWDL.base._
-<<<<<<< HEAD
 import dxWDL.base.Utils._
 import dxWDL.dx.{DxDescribe, DxPath, DxProject, DxUtils}
-=======
-import dxWDL.dx.{DxDescribe, DxPath, DxUtils}
->>>>>>> 30e44e04
 import dxWDL.util._
 import IR.{CVar, SArg, COMMON, OUTPUT_SECTION, REORG}
 
