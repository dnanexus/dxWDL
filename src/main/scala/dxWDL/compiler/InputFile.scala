--- conflicted
+++ resolved
@@ -29,11 +29,7 @@
 
 import dxWDL.base._
 import dxWDL.base.Utils._
-<<<<<<< HEAD
-import dxWDL.dx.{DxDescribe, DxPath, DxUtils}
-=======
-import dxWDL.dx._
->>>>>>> a26e0cfc
+import dxWDL.dx.{DxDescribe, DxPath, DxProject, DxUtils}
 import dxWDL.util._
 import IR.{CVar, SArg, COMMON, OUTPUT_SECTION, REORG}
 
