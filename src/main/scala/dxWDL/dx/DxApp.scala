--- conflicted
+++ resolved
@@ -4,18 +4,6 @@
 import com.fasterxml.jackson.databind.JsonNode
 import spray.json._
 
-<<<<<<< HEAD
-case class DxAppDescribe(
-    id: String,
-    name: String,
-    created: Long,
-    modified: Long,
-    properties: Option[Map[String, String]],
-    details: Option[JsValue],
-    inputSpec: Option[Vector[IOParameter]],
-    outputSpec: Option[Vector[IOParameter]]
-) extends DxObjectDescribe
-=======
 case class DxAppDescribe(id: String,
                          name: String,
                          created: Long,
@@ -25,57 +13,10 @@
                          inputSpec: Option[Vector[IOParameter]],
                          outputSpec: Option[Vector[IOParameter]])
     extends DxObjectDescribe
->>>>>>> 1458df46
 
 case class DxApp(id: String) extends DxExecutable {
   def describe(fields: Set[Field.Value] = Set.empty): DxAppDescribe = {
     val defaultFields =
-<<<<<<< HEAD
-      Set(
-          Field.Id,
-          Field.Name,
-          Field.Created,
-          Field.Modified,
-          Field.InputSpec,
-          Field.OutputSpec
-      )
-    val allFields = fields ++ defaultFields
-    val request = JsObject("fields" -> DxObject.requestFields(allFields))
-    val response =
-      DXAPI.appDescribe(
-          id,
-          DxUtils.jsonNodeOfJsValue(request),
-          classOf[JsonNode],
-          DxUtils.dxEnv
-      )
-    val descJs: JsValue = DxUtils.jsValueOfJsonNode(response)
-    val desc = descJs.asJsObject.getFields(
-        "id",
-        "name",
-        "created",
-        "modified",
-        "inputSpec",
-        "outputSpec"
-    ) match {
-      case Seq(
-          JsString(id),
-          JsString(name),
-          JsNumber(created),
-          JsNumber(modified),
-          JsArray(inputSpec),
-          JsArray(outputSpec)
-          ) =>
-        DxAppDescribe(
-            id,
-            name,
-            created.toLong,
-            modified.toLong,
-            None,
-            None,
-            Some(DxObject.parseIOSpec(inputSpec.toVector)),
-            Some(DxObject.parseIOSpec(outputSpec.toVector))
-        )
-=======
       Set(Field.Id, Field.Name, Field.Created, Field.Modified, Field.InputSpec, Field.OutputSpec)
     val allFields = fields ++ defaultFields
     val request = JsObject("fields" -> DxObject.requestFields(allFields))
@@ -98,19 +39,12 @@
                       None,
                       Some(DxObject.parseIOSpec(inputSpec.toVector)),
                       Some(DxObject.parseIOSpec(outputSpec.toVector)))
->>>>>>> 1458df46
       case _ =>
         throw new Exception(s"Malformed JSON ${descJs}")
     }
 
     val details = descJs.asJsObject.fields.get("details")
-<<<<<<< HEAD
-    val props = descJs.asJsObject.fields
-      .get("properties")
-      .map(DxObject.parseJsonProperties)
-=======
     val props = descJs.asJsObject.fields.get("properties").map(DxObject.parseJsonProperties)
->>>>>>> 1458df46
     desc.copy(details = details, properties = props)
   }
 }
