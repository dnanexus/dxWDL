--- conflicted
+++ resolved
@@ -7,20 +7,11 @@
 
 package dxWDL.dx
 
-<<<<<<< HEAD
-import com.dnanexus.{DXAPI, DXContainer, DXDataObject, DXFile, DXProject, DXRecord}
-=======
 import com.dnanexus.{DXAPI, DXDataObject, DXFile, DXRecord}
->>>>>>> a26e0cfc
 import com.fasterxml.jackson.databind.JsonNode
 import scala.collection.mutable.HashMap
 import spray.json._
 
-<<<<<<< HEAD
-=======
-
-import dxWDL.base.Utils.{DX_URL_PREFIX, trace}
->>>>>>> a26e0cfc
 import DxUtils.{jsonNodeOfJsValue, jsValueOfJsonNode}
 
 // maximal number of objects in a single API request
@@ -74,11 +65,7 @@
     // repeated searches for projects we already found.
     private val projectDict = HashMap.empty[String, DxProject]
 
-<<<<<<< HEAD
-    def resolveProject(projName: String): DXProject = {
-=======
-    def lookupProject(projName: String): DxProject = {
->>>>>>> a26e0cfc
+    def resolveProject(projName: String): DxProject = {
         if (projName.startsWith("project-")) {
             // A project ID
             return DxProject.getInstance(projName)
@@ -115,7 +102,6 @@
     }
 
 
-<<<<<<< HEAD
     // Create a request from a path like:
     //   "dx://dxWDL_playground:/test_data/fileB",
     private def makeResolutionReq(components: DxPathComponents) : JsValue = {
@@ -123,15 +109,6 @@
         val folderField : Map[String, JsValue] = components.folder match {
             case None => Map.empty
             case Some(x) => Map("folder" -> JsString(x))
-=======
-    private def lookupObject(dxProject: DxProject,
-                             objName: String): DXDataObject = {
-        // If the object is a file-id (or something like it), then
-        // shortcircuit the expensive API call call.
-        DxUtils.convertToDxObject(objName) match {
-            case None => ()
-            case Some(dxobj) => return dxobj
->>>>>>> a26e0cfc
         }
         val projectField : Map[String, JsValue] = components.projName match {
             case None => Map.empty
@@ -143,7 +120,7 @@
     }
 
     private def submitRequest(dxPaths : Vector[DxPathComponents],
-                              dxProject : DXProject) : Map[String, DXDataObject] = {
+                              dxProject : DxProject) : Map[String, DXDataObject] = {
         val objectReqs : Vector[JsValue] = dxPaths.map{ makeResolutionReq(_) }
         val request = JsObject("objects" -> JsArray(objectReqs),
                                "project" -> JsString(dxProject.getId))
@@ -218,7 +195,7 @@
     // Describe the names of all the data objects in one batch. This is much more efficient
     // than submitting object describes one-by-one.
     def resolveBulk(dxPaths: Seq[String],
-                    dxProject: DXProject) : Map[String, DXDataObject] = {
+                    dxProject: DxProject) : Map[String, DXDataObject] = {
         if (dxPaths.isEmpty) {
             // avoid an unnessary API call; this is important for unit tests
             // that do not have a network connection.
@@ -243,7 +220,7 @@
     }
 
     def resolveOnePath(dxPath: String,
-                       dxProject : DXProject) : DXDataObject = {
+                       dxProject : DxProject) : DXDataObject = {
         val found : Map[String, DXDataObject] =
             resolveBulk(Vector(dxPath), dxProject)
 
