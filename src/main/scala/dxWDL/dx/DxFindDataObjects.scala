package dxWDL.dx

import com.dnanexus.{DXAPI, DXDataObject}
import com.fasterxml.jackson.databind.JsonNode
import spray.json._

<<<<<<< HEAD

import dxWDL.base.Verbose
=======
import dxWDL.base.{Verbose}
>>>>>>> 30e44e04

case class DxFindDataObjects(limit: Option[Int],
                             verbose: Verbose) {

    private def parseParamSpec(jsv: JsValue) : IOParameter = {
        val ioClass: DxIOClass.Value = jsv.asJsObject.fields.get("class") match {
            case None => throw new Exception("class field missing")
            case Some(JsString(ioClass)) => DxIOClass.fromString(ioClass)
            case other => throw new Exception(s"malformed class field ${other}")
        }

        val name: String = jsv.asJsObject.fields.get("name") match {
            case None => throw new Exception("name field missing")
            case Some(JsString(name)) => name
            case other => throw new Exception(s"malformed name field ${other}")
        }

        val optional : Boolean = jsv.asJsObject.fields.get("optional") match {
            case None => false
            case Some(JsBoolean(flag)) => flag
            case other => throw new Exception(s"malformed optional field ${other}")
        }
        IOParameter(name, ioClass, optional)
    }

    private def parseDescribe(jsv: JsValue,
                              dxobj : DXDataObject,
                              dxProject: DxProject) : DxDescribe = {
        val size = jsv.asJsObject.fields.get("size") match {
            case None => None
            case Some(JsNumber(size)) => Some(size.toLong)
            case Some(other) => throw new Exception(s"malformed size field ${other}")
        }
        val name: String = jsv.asJsObject.fields.get("name") match {
            case None => throw new Exception("name field missing")
            case Some(JsString(name)) => name
            case other => throw new Exception(s"malformed name field ${other}")
        }
        val folder = jsv.asJsObject.fields.get("folder") match {
            case None => throw new Exception("folder field missing")
            case Some(JsString(folder)) => folder
            case Some(other) => throw new Exception(s"malformed folder field ${other}")
        }
        val properties : Map[String, String] = jsv.asJsObject.fields.get("properties") match {
            case None => Map.empty
            case Some(JsObject(fields)) =>
                fields.map{
                    case (key, JsString(value)) =>
                        key -> value
                    case (key, other) =>
                        throw new Exception(s"key ${key} has malformed property ${other}")
                }.toMap
            case Some(other) => throw new Exception(s"malformed properties field ${other}")
        }
        val inputSpec : Option[Vector[IOParameter]] = jsv.asJsObject.fields.get("inputSpec") match {
            case None => None
            case Some(JsNull) => None
            case Some(JsArray(iSpecVec)) =>
                Some(iSpecVec.map(parseParamSpec).toVector)
            case Some(other) =>
                throw new Exception(s"malformed inputSpec field ${other}")
        }
        val outputSpec : Option[Vector[IOParameter]]= jsv.asJsObject.fields.get("outputSpec") match {
            case None => None
            case Some(JsNull) => None
            case Some(JsArray(oSpecVec)) =>
                Some(oSpecVec.map(parseParamSpec).toVector)
            case Some(other) =>
                throw new Exception(s"malformed output field ${other}")
        }
        val created : Long = jsv.asJsObject.fields.get("created") match {
            case None => throw new Exception("'created' field is missing")
            case Some(JsNumber(date)) => date.toLong
            case Some(other) => throw new Exception(s"malformed created field ${other}")
        }
        val modified : Long = jsv.asJsObject.fields.get("modified") match {
            case None => throw new Exception("'modified' field is missing")
            case Some(JsNumber(date)) => date.toLong
            case Some(other) => throw new Exception(s"malformed created field ${other}")
        }

        DxDescribe(name, folder, size,
                   dxProject.asInstanceOf[DXContainer], dxobj,
                   created, modified,
                   properties, inputSpec, outputSpec, None)
    }

    private def parseOneResult(jsv : JsValue) : (DXDataObject, DxDescribe) = {
        jsv.asJsObject.getFields("project", "id", "describe") match {
            case Seq(JsString(projectId), JsString(dxid), desc) =>
                val dxProj = DxProject.getInstance(projectId)
                val dxobj = DxUtils.convertToDxObject(dxid, Some(dxProj)).get
                (dxobj, parseDescribe(desc, dxobj, dxProj))
            case _ => throw new Exception(
                s"""|malformed result: expecting {project, id, describe} fields, got:
                    |${jsv.prettyPrint}
                    |""".stripMargin)
        }
    }

    private def buildScope(dxProject : DxProject,
                           folder : Option[String],
                           recurse : Boolean) : JsValue = {
        val part1 = Map("project" -> JsString(dxProject.getId))
        val part2 = folder match {
            case None => Map.empty
            case Some(path) => Map("folder" -> JsString(path))
        }
        val part3 =
            if (recurse)
                Map("recurse" -> JsBoolean(true))
            else
                Map("recurse" -> JsBoolean(false))
        JsObject(part1 ++ part2 ++ part3)
    }

    // Submit a request for a limited number of objects
    private def submitRequest(scope : JsValue,
                              dxProject: DxProject,
                              cursor: Option[JsValue],
                              klass: Option[String],
                              propertyConstraints: Vector[String],
                              nameConstraints : Vector[String],
                              withInputOutputSpec : Boolean) : (Map[DXDataObject, DxDescribe], Option[JsValue]) = {
        val describeFields = Map("name" -> JsBoolean(true),
                                 "folder" -> JsBoolean(true),
                                 "size" -> JsBoolean(true),
                                 "properties" -> JsBoolean(true))
        val ioSpec =
            if (withInputOutputSpec)
                Map("inputSpec" -> JsBoolean(true),
                    "outputSpec" -> JsBoolean(true))
            else
                Map.empty

        val reqFields = Map("visibility" -> JsString("either"),
                            "project" -> JsString(dxProject.getId),
                            "describe" -> JsObject(describeFields ++ ioSpec),
                            "scope" -> scope)
        val limitField = limit match {
            case None => Map.empty
            case Some(lim) =>  Map("limit" -> JsNumber(lim))
        }
        val cursorField = cursor match {
            case None => Map.empty
            case Some(cursorValue) => Map("starting" -> cursorValue)
        }
        val classField = klass match {
            case None => Map.empty
            case Some(k) => Map("class" -> JsString(k))
        }
        val propertiesField =
            if (propertyConstraints.isEmpty) {
                Map.empty
            } else {
                Map("properties" -> JsObject(
                        propertyConstraints.map{
                            prop => prop -> JsBoolean(true)
                        }.toMap))
            }

        val namePcreField =
            if (nameConstraints.isEmpty) {
                Map.empty
            } else if (nameConstraints.size == 1) {
                // Just one name, no need to use regular expressions
                Map("name" -> JsString(nameConstraints(0)))
            } else {
                // Make a conjunction of all the legal names. For example:
                // ["Nice", "Foo", "Bar"] ===>
                //  [(Nice)|(Foo)|(Bar)]
                val orAll = nameConstraints.map{x => s"(${x})"}.mkString("|")
                Map("name" -> JsObject(
                        "regexp" -> JsString(s"[${orAll}]")))
            }

        val request = JsObject(reqFields ++ cursorField ++ limitField
                                   ++ classField ++ propertiesField
                                   ++ namePcreField)

        //Utils.trace(verbose.on, s"submitRequest:\n ${request.prettyPrint}")

        val response = DXAPI.systemFindDataObjects(DxUtils.jsonNodeOfJsValue(request),
                                                   classOf[JsonNode],
                                                   DxUtils.dxEnv)
        val repJs:JsValue = DxUtils.jsValueOfJsonNode(response)

        val next : Option[JsValue] = repJs.asJsObject.fields.get("next") match {
            case None => None
            case Some(JsNull) => None
            case Some(other : JsObject) => Some(other)
            case Some(other) => throw new Exception(s"malformed ${other.prettyPrint}")
        }
        val results : Vector[(DXDataObject, DxDescribe)] =
            repJs.asJsObject.fields.get("results") match {
                case None => throw new Exception(s"missing results field ${repJs}")
                case Some(JsArray(results)) => results.map(parseOneResult)
                case Some(other) => throw new Exception(s"malformed results field ${other.prettyPrint}")
            }

        (results.toMap, next)
    }

    def apply(dxProject : DxProject,
              folder : Option[String],
              recurse: Boolean,
              klassRestriction : Option[String],
              withProperties : Vector[String], // object must have these properties
              nameConstraints : Vector[String], // the object name has to be one of these strings
              withInputOutputSpec : Boolean  // should the IO spec be described?
    ) : Map[DXDataObject, DxDescribe] = {
        klassRestriction.map{ k =>
            if (!(Set("record", "file", "applet", "workflow") contains k))
                throw new Exception("class limitation must be one of {record, file, applet, workflow}")
        }
        val scope = buildScope(dxProject, folder, recurse)

        var allResults = Map.empty[DXDataObject, DxDescribe]
        var cursor : Option[JsValue] = None
        do {
            val (results, next) = submitRequest(scope, dxProject, cursor, klassRestriction,
                                                withProperties,
                                                nameConstraints,
                                                withInputOutputSpec)
            allResults = allResults ++ results
            cursor = next
        } while (cursor != None);

        if (nameConstraints.isEmpty) {
            allResults
        } else {
            // Ensure the the data objects have names in the allowed set
            val allowedNames = nameConstraints.toSet
            allResults.filter{
                case (appletOrWorkflow, desc) => allowedNames contains desc.name
            }
        }
    }
}<|MERGE_RESOLUTION|>--- conflicted
+++ resolved
@@ -4,12 +4,7 @@
 import com.fasterxml.jackson.databind.JsonNode
 import spray.json._
 
-<<<<<<< HEAD
-
 import dxWDL.base.Verbose
-=======
-import dxWDL.base.{Verbose}
->>>>>>> 30e44e04
 
 case class DxFindDataObjects(limit: Option[Int],
                              verbose: Verbose) {
