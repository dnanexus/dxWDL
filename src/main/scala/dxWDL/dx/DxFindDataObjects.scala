package dxWDL.dx

<<<<<<< HEAD
import com.dnanexus.{DXAPI, DXContainer, DXDataObject, DXProject}
=======
import com.dnanexus.{DXAPI, DXDataObject, IOClass}
>>>>>>> a26e0cfc
import com.fasterxml.jackson.databind.JsonNode
import spray.json._


import dxWDL.base.Verbose

case class DxFindDataObjects(limit: Option[Int],
                             verbose: Verbose) {

    private def parseParamSpec(jsv: JsValue) : IOParameter = {
        val ioClass: DxIOClass.Value = jsv.asJsObject.fields.get("class") match {
            case None => throw new Exception("class field missing")
            case Some(JsString(ioClass)) => DxIOClass.fromString(ioClass)
            case other => throw new Exception(s"malformed class field ${other}")
        }

        val name: String = jsv.asJsObject.fields.get("name") match {
            case None => throw new Exception("name field missing")
            case Some(JsString(name)) => name
            case other => throw new Exception(s"malformed name field ${other}")
        }

        val optional : Boolean = jsv.asJsObject.fields.get("optional") match {
            case None => false
            case Some(JsBoolean(flag)) => flag
            case other => throw new Exception(s"malformed optional field ${other}")
        }
        IOParameter(name, ioClass, optional)
    }

    private def parseDescribe(jsv: JsValue,
                              dxobj : DXDataObject,
                              dxProject: DxProject) : DxDescribe = {
        val size = jsv.asJsObject.fields.get("size") match {
            case None => None
            case Some(JsNumber(size)) => Some(size.toLong)
            case Some(other) => throw new Exception(s"malformed size field ${other}")
        }
        val name: String = jsv.asJsObject.fields.get("name") match {
            case None => throw new Exception("name field missing")
            case Some(JsString(name)) => name
            case other => throw new Exception(s"malformed name field ${other}")
        }
        val folder = jsv.asJsObject.fields.get("folder") match {
            case None => throw new Exception("folder field missing")
            case Some(JsString(folder)) => folder
            case Some(other) => throw new Exception(s"malformed folder field ${other}")
        }
        val properties : Map[String, String] = jsv.asJsObject.fields.get("properties") match {
            case None => Map.empty
            case Some(JsObject(fields)) =>
                fields.map{
                    case (key, JsString(value)) =>
                        key -> value
                    case (key, other) =>
                        throw new Exception(s"key ${key} has malformed property ${other}")
                }.toMap
            case Some(other) => throw new Exception(s"malformed properties field ${other}")
        }
        val inputSpec : Option[Vector[IOParameter]] = jsv.asJsObject.fields.get("inputSpec") match {
            case None => None
            case Some(JsNull) => None
            case Some(JsArray(iSpecVec)) =>
                Some(iSpecVec.map(parseParamSpec).toVector)
            case Some(other) =>
                throw new Exception(s"malformed inputSpec field ${other}")
        }
        val outputSpec : Option[Vector[IOParameter]]= jsv.asJsObject.fields.get("outputSpec") match {
            case None => None
            case Some(JsNull) => None
            case Some(JsArray(oSpecVec)) =>
                Some(oSpecVec.map(parseParamSpec).toVector)
            case Some(other) =>
                throw new Exception(s"malformed output field ${other}")
        }
        val creationDate : java.util.Date = jsv.asJsObject.fields.get("created") match {
            case None => throw new Exception("'created' field is missing")
            case Some(JsNumber(date)) => new java.util.Date(date.toLong)
            case Some(other) => throw new Exception(s"malformed created field ${other}")
        }
        DxDescribe(name, folder, size,
                   dxProject.asInstanceOf[DXContainer], dxobj, creationDate,
                   properties, inputSpec, outputSpec, None)
    }

    private def parseOneResult(jsv : JsValue) : (DXDataObject, DxDescribe) = {
        jsv.asJsObject.getFields("project", "id", "describe") match {
            case Seq(JsString(projectId), JsString(dxid), desc) =>
<<<<<<< HEAD
                val dxProj = DXProject.getInstance(projectId)
                val dxobj = DxUtils.convertToDxObject(dxid, Some(dxProj)).get
                (dxobj, parseDescribe(desc, dxobj, dxProj))
=======
                val dxProj = DxProject.getInstance(projectId)
                val dxobj = DxUtils.convertToDxObject(dxid).get
                val dxobjWithProj = DXDataObject.getInstance(dxobj.getId, dxProj)
                (dxobjWithProj, parseDescribe(desc, dxobj, dxProj))
>>>>>>> a26e0cfc
            case _ => throw new Exception(
                s"""|malformed result: expecting {project, id, describe} fields, got:
                    |${jsv.prettyPrint}
                    |""".stripMargin)
        }
    }

    private def buildScope(dxProject : DxProject,
                           folder : Option[String],
                           recurse : Boolean) : JsValue = {
        val part1 = Map("project" -> JsString(dxProject.getId))
        val part2 = folder match {
            case None => Map.empty
            case Some(path) => Map("folder" -> JsString(path))
        }
        val part3 =
            if (recurse)
                Map("recurse" -> JsBoolean(true))
            else
                Map.empty
        JsObject(part1 ++ part2 ++ part3)
    }

    // Submit a request for a limited number of objects
    private def submitRequest(scope : JsValue,
                              dxProject: DxProject,
                              cursor: Option[JsValue],
                              klass: Option[String]) : (Map[DXDataObject, DxDescribe], Option[JsValue]) = {
        val reqFields = Map("visibility" -> JsString("either"),
                            "project" -> JsString(dxProject.getId),
                            "describe" -> JsObject("name" -> JsBoolean(true),
                                                   "folder" -> JsBoolean(true),
                                                   "size" -> JsBoolean(true),
                                                   "properties" -> JsBoolean(true),
                                                   "inputSpec" -> JsBoolean(true),
                                                   "outputSpec" -> JsBoolean(true)),
                            "scope" -> scope)
        val limitField = limit match {
            case None => Map.empty
            case Some(lim) =>  Map("limit" -> JsNumber(lim))
        }
        val cursorField = cursor match {
            case None => Map.empty
            case Some(cursorValue) => Map("starting" -> cursorValue)
        }
        val classField = klass match {
            case None => Map.empty
            case Some(k) => Map("class" -> JsString(k))
        }
        val request = JsObject(reqFields ++ cursorField ++ limitField ++ classField)
        val response = DXAPI.systemFindDataObjects(DxUtils.jsonNodeOfJsValue(request),
                                                   classOf[JsonNode],
                                                   DxUtils.dxEnv)
        val repJs:JsValue = DxUtils.jsValueOfJsonNode(response)

        val next : Option[JsValue] = repJs.asJsObject.fields.get("next") match {
            case None => None
            case Some(JsNull) => None
            case Some(other : JsObject) => Some(other)
            case Some(other) => throw new Exception(s"malformed ${other.prettyPrint}")
        }
        val results : Vector[(DXDataObject, DxDescribe)] =
            repJs.asJsObject.fields.get("results") match {
                case None => throw new Exception(s"missing results field ${repJs}")
                case Some(JsArray(results)) => results.map(parseOneResult)
                case Some(other) => throw new Exception(s"malformed results field ${other.prettyPrint}")
            }

        (results.toMap, next)
    }

    def apply(dxProject : DxProject,
              folder : Option[String],
              recurse: Boolean,
              klassRestriction : Option[String]) : Map[DXDataObject, DxDescribe] = {
        klassRestriction.map{ k =>
            if (!(Set("record", "file", "applet", "workflow") contains k))
                throw new Exception("class limitation must be one of {record, file, applet, workflow}")
        }
        val scope = buildScope(dxProject, folder, recurse)

        var allResults = Map.empty[DXDataObject, DxDescribe]
        var cursor : Option[JsValue] = None
        do {
            val (results, next) = submitRequest(scope, dxProject, cursor, klassRestriction)
            allResults = allResults ++ results
            cursor = next
        } while (cursor != None);
        allResults
    }
}<|MERGE_RESOLUTION|>--- conflicted
+++ resolved
@@ -1,10 +1,6 @@
 package dxWDL.dx
 
-<<<<<<< HEAD
-import com.dnanexus.{DXAPI, DXContainer, DXDataObject, DXProject}
-=======
-import com.dnanexus.{DXAPI, DXDataObject, IOClass}
->>>>>>> a26e0cfc
+import com.dnanexus.{DXAPI, DXDataObject}
 import com.fasterxml.jackson.databind.JsonNode
 import spray.json._
 
@@ -93,16 +89,9 @@
     private def parseOneResult(jsv : JsValue) : (DXDataObject, DxDescribe) = {
         jsv.asJsObject.getFields("project", "id", "describe") match {
             case Seq(JsString(projectId), JsString(dxid), desc) =>
-<<<<<<< HEAD
-                val dxProj = DXProject.getInstance(projectId)
+                val dxProj = DxProject.getInstance(projectId)
                 val dxobj = DxUtils.convertToDxObject(dxid, Some(dxProj)).get
                 (dxobj, parseDescribe(desc, dxobj, dxProj))
-=======
-                val dxProj = DxProject.getInstance(projectId)
-                val dxobj = DxUtils.convertToDxObject(dxid).get
-                val dxobjWithProj = DXDataObject.getInstance(dxobj.getId, dxProj)
-                (dxobjWithProj, parseDescribe(desc, dxobj, dxProj))
->>>>>>> a26e0cfc
             case _ => throw new Exception(
                 s"""|malformed result: expecting {project, id, describe} fields, got:
                     |${jsv.prettyPrint}
