// Describe a large number of platform objects in bulk.

package dxWDL.dx

<<<<<<< HEAD
import com.dnanexus.{DXAPI, DXContainer, DXFile}
=======
import com.dnanexus.{DXAPI, DXFile}
>>>>>>> a26e0cfc
import com.fasterxml.jackson.databind.JsonNode
import spray.json._



// maximal number of objects in a single API request
import dxWDL.base.Utils.DXAPI_NUM_OBJECTS_LIMIT

object DxBulkDescribe {

    // Parse the parts from a description of a file
    // The format is something like this:
    // {
    //  "1": {
    //    "md5": "71565d7f4dc0760457eb252a31d45964",
    //    "size": 42,
    //    "state": "complete"
    //  }
    //}
    //
    private def parseFileParts(jsv: JsValue) : Map[Int, DxFilePart] = {
        //System.out.println(jsv.prettyPrint)
        jsv.asJsObject.fields.map{
            case (partNumber, partDesc) =>
                val dxPart = partDesc.asJsObject.getFields("md5", "size", "state") match {
                    case Seq(JsString(md5), JsNumber(size), JsString(state)) =>
                        DxFilePart(state, size.toLong, md5)
                    case _ => throw new Exception(s"malformed part description ${partDesc.prettyPrint}")
                }
                partNumber.toInt -> dxPart
        }.toMap
    }

    private def submitRequest(dxFiles : Vector[DXFile],
<<<<<<< HEAD
                              parts : Boolean) : Map[DXFile, DxDescribe] = {
=======
                              dxProject : Option[DxProject]) : Map[DXFile, DxDescribe] = {
>>>>>>> a26e0cfc
        val oids = dxFiles.map(_.getId).toVector

        val requestFields = Map("objects" ->
                                   JsArray(oids.map{x => JsString(x) }))

        // extra describe options, if specified
        val extraDescribeFields : Map[String, JsValue] =
            if (parts) {
                Map("classDescribeOptions" -> JsObject(
                        "file" ->
                            JsObject("parts" -> JsBoolean(true))))
            } else {
                Map.empty
            }
        val request = JsObject(requestFields ++ extraDescribeFields)

        val response = DXAPI.systemDescribeDataObjects(DxUtils.jsonNodeOfJsValue(request),
                                                       classOf[JsonNode],
                                                       DxUtils.dxEnv)
        val repJs:JsValue = DxUtils.jsValueOfJsonNode(response)
        val resultsPerObj:Vector[JsValue] = repJs.asJsObject.fields.get("results") match {
            case Some(JsArray(x)) => x
            case other => throw new Exception(s"API call returned invalid data ${other}")
        }
        resultsPerObj.zipWithIndex.map{ case (jsv, i) =>
            val dxFile = dxFiles(i)
            val dxFullDesc = jsv.asJsObject.fields.get("describe") match {
                case None =>
                    throw new Exception(s"Could not describe object ${dxFile.getId}")
                case Some(descJs) =>
                    val dxDesc = descJs.asJsObject.getFields("name", "folder", "size", "id", "project", "created") match {
                        case Seq(JsString(name), JsString(folder),
                                 JsNumber(size), JsString(fid), JsString(projectId), JsNumber(created)) =>
                            assert(fid == dxFile.getId)
                            val crDate = new java.util.Date(created.toLong)
<<<<<<< HEAD

                            // This could be a container, not a project.
                            val dxContainer = DXContainer.getInstance(projectId)
=======
                            val dxProj =
                                if (projectId.startsWith("project-"))
                                    Some(DxProject.getInstance(projectId))
                                else
                                    None
>>>>>>> a26e0cfc
                            DxDescribe(name,
                                       folder,
                                       Some(size.toLong),
                                       dxContainer,
                                       DxUtils.convertToDxObject(fid, Some(dxContainer)).get,
                                       crDate,
                                       Map.empty,
                                       None,
                                       None,
                                       None)
                        case _ =>
                            throw new Exception(s"bad describe object ${descJs}")
                    }

                    // The parts may be empty, only files have it, and we don't always ask for it.
                    val parts = descJs.asJsObject.fields.get("parts").map(parseFileParts)
                    dxDesc.copy(parts = parts)
            }
            dxFile -> dxFullDesc
        }.toMap
    }

    // Describe the names of all the files in one batch. This is much more efficient
    // than submitting file describes one-by-one.
    def apply(files: Seq[DXFile],
<<<<<<< HEAD
              parts : Boolean = false) : Map[DXFile, DxDescribe] = {
=======
              dxProject : Option[DxProject]) : Map[DXFile, DxDescribe] = {
>>>>>>> a26e0cfc
        if (files.isEmpty) {
            // avoid an unnessary API call; this is important for unit tests
            // that do not have a network connection.
            return Map.empty
        }

        // Limit on number of objects in one API request
        val slices = files.grouped(DXAPI_NUM_OBJECTS_LIMIT).toList

        // iterate on the ranges
        slices.foldLeft(Map.empty[DXFile, DxDescribe]) {
            case (accu, fileRange) =>
                accu ++ submitRequest(fileRange.toVector, parts)
        }
    }
}<|MERGE_RESOLUTION|>--- conflicted
+++ resolved
@@ -2,11 +2,7 @@
 
 package dxWDL.dx
 
-<<<<<<< HEAD
-import com.dnanexus.{DXAPI, DXContainer, DXFile}
-=======
 import com.dnanexus.{DXAPI, DXFile}
->>>>>>> a26e0cfc
 import com.fasterxml.jackson.databind.JsonNode
 import spray.json._
 
@@ -41,11 +37,7 @@
     }
 
     private def submitRequest(dxFiles : Vector[DXFile],
-<<<<<<< HEAD
                               parts : Boolean) : Map[DXFile, DxDescribe] = {
-=======
-                              dxProject : Option[DxProject]) : Map[DXFile, DxDescribe] = {
->>>>>>> a26e0cfc
         val oids = dxFiles.map(_.getId).toVector
 
         val requestFields = Map("objects" ->
@@ -81,17 +73,9 @@
                                  JsNumber(size), JsString(fid), JsString(projectId), JsNumber(created)) =>
                             assert(fid == dxFile.getId)
                             val crDate = new java.util.Date(created.toLong)
-<<<<<<< HEAD
 
                             // This could be a container, not a project.
                             val dxContainer = DXContainer.getInstance(projectId)
-=======
-                            val dxProj =
-                                if (projectId.startsWith("project-"))
-                                    Some(DxProject.getInstance(projectId))
-                                else
-                                    None
->>>>>>> a26e0cfc
                             DxDescribe(name,
                                        folder,
                                        Some(size.toLong),
@@ -117,11 +101,7 @@
     // Describe the names of all the files in one batch. This is much more efficient
     // than submitting file describes one-by-one.
     def apply(files: Seq[DXFile],
-<<<<<<< HEAD
               parts : Boolean = false) : Map[DXFile, DxDescribe] = {
-=======
-              dxProject : Option[DxProject]) : Map[DXFile, DxDescribe] = {
->>>>>>> a26e0cfc
         if (files.isEmpty) {
             // avoid an unnessary API call; this is important for unit tests
             // that do not have a network connection.
