--- conflicted
+++ resolved
@@ -11,14 +11,7 @@
 case class DxfuseManifest(value: JsValue)
 
 object DxfuseManifest {
-<<<<<<< HEAD
-  def apply(
-      file2LocalMapping: Map[DxFile, Path],
-      dxIoFunctions: DxIoFunctions
-  ): DxfuseManifest = {
-=======
   def apply(file2LocalMapping: Map[DxFile, Path], dxIoFunctions: DxIoFunctions): DxfuseManifest = {
->>>>>>> 1458df46
     if (file2LocalMapping.isEmpty)
       return DxfuseManifest(JsNull)
 
@@ -45,14 +38,7 @@
     }.toVector
 
     DxfuseManifest(
-<<<<<<< HEAD
-        JsObject(
-            "files" -> JsArray(files),
-            "directories" -> JsArray(Vector.empty)
-        )
-=======
         JsObject("files" -> JsArray(files), "directories" -> JsArray(Vector.empty))
->>>>>>> 1458df46
     )
   }
 }