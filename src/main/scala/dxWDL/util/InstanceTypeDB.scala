/**
Match the runtime WDL requirements to an machine instance supported by the platform.

There there may be requirements for memory, disk-space, and number of
cores. We interpret these as minimal requirements and try to choose a
good and inexpensive instance from the available list.

For example, a WDL task could have a runtime section like the following:
runtime {
    memory: "14 GB"
    cpu: "16"
    disks: "local-disk " + disk_size + " HDD"
}


Representation of a platform instance, how much resources it has, and
how much it costs to run.

resource    measurement units
--------    -----------------
memory      MB of RAM
disk        GB of disk space, hard drive or flash drive
cpu         1 per core
price       comparative price

  */
package dxWDL.util

import com.dnanexus.DXAPI
import com.fasterxml.jackson.databind.JsonNode
import spray.json._
import wdlTools.eval.WdlValues

import dxWDL.base.{Utils, Verbose}
import dxWDL.dx._

// Request for an instance type
case class InstanceTypeReq(dxInstanceType: Option[String],
                           memoryMB: Option[Int],
                           diskGB: Option[Int],
                           cpu: Option[Int],
                           gpu: Option[Boolean])

// Instance Type on the platform. For example:
// name:   mem1_ssd1_x4
// memory: 4096 MB
// disk:   80 GB
// price:  0.5 dollar per hour
// os:     [(Ubuntu, 12.04), (Ubuntu, 14.04)}
case class DxInstanceType(name: String,
                          memoryMB: Int,
                          diskGB: Int,
                          cpu: Int,
                          price: Float,
                          os: Vector[(String, String)],
                          gpu: Boolean) {
  // Does this instance satisfy the requirements?
  def satisfies(memReq: Option[Int],
                diskReq: Option[Int],
                cpuReq: Option[Int],
                gpuReq: Option[Boolean]): Boolean = {
    memReq match {
      case Some(x) => if (memoryMB < x) return false
      case None    => ()
    }
    diskReq match {
      case Some(x) => if (diskGB < x) return false
      case None    => ()
    }
    cpuReq match {
      case Some(x) => if (cpu < x) return false
      case None    => ()
    }
    gpuReq match {
      case Some(flag) => if (flag != gpu) return false
      case None       => ()
    }
    true
  }

  def compareByPrice(that: DxInstanceType): Int = {
    // compare by price
    if (this.price < that.price)
      return -1
    if (this.price > that.price)
      return 1
    0
  }

  // Compare based on resource sizes. This is a partial ordering.
  //
  // For example, if A has more memory, disk space, and cores than
  // B, then B < A. We round down memory and disk sizes, to make the
  // comparison insensitive to minor differences.
  //
  // We add some fuzziness to the comparison, because the instance
  // types don't have the exact memory and disk space that you would
  // expect. For example, mem1_ssd1_x2 has less disk space than mem2_ssd1_x2.
  def compareByResources(that: DxInstanceType): Int = {
    val memDelta = (this.memoryMB / 1024) - (that.memoryMB / 1024)
    val diskDelta = (this.diskGB / 16) - (that.diskGB / 16)
    val cpuDelta = this.cpu - that.cpu

    val retval =
      if (memDelta == 0 && diskDelta == 0 && cpuDelta == 0)
        0
      else if (memDelta <= 0 && diskDelta <= 0 && cpuDelta <= 0)
        -1
      else if (memDelta >= 0 && diskDelta >= 0 && cpuDelta >= 0)
        1
      else
        // instances cannot be directly compared.
        0
    retval
  }

  // v2 instances are always better than v1 instances
  def compareByType(that: DxInstanceType): Int = {
    def typeVersion(name: String) =
      if (name contains "_v2") "v2"
      else "v1"

    (typeVersion(this.name), typeVersion(that.name)) match {
      case ("v1", "v2") => -1
      case ("v2", "v1") => 1
      case (_, _)       => 0
    }
  }
}

// support automatic conversion to/from JsValue
object DxInstanceType extends DefaultJsonProtocol {
  implicit val dxInstanceTypeFormat: RootJsonFormat[DxInstanceType] = jsonFormat7(
      DxInstanceType.apply
  )
}

case class InstanceTypeDB(pricingAvailable: Boolean, instances: Vector[DxInstanceType]) {

  // if prices are available, choose the cheapest instance. Otherwise,
  // choose one with minimal resources.
  private def lteq(x: DxInstanceType, y: DxInstanceType): Boolean = {
    val costDiff =
      if (pricingAvailable) {
        x.compareByPrice(y)
      } else {
        x.compareByResources(y)
      }
    if (costDiff != 0)
      return costDiff <= 0

    // cost is the same, compare by instance type. Better is HIGHER
    x.compareByType(y) >= 0
  }

  // Calculate the dx instance type that fits best, based on
  // runtime specifications.
  //
  // memory:    minimal amount of RAM, specified in MB
  // diskSpace: minimal amount of disk space, specified in GB
  // numCores:  minimal number of cores
  //
  // Solving this in an optimal way is a hard problem. The approximation
  // we use here is:
  // 1) discard all instances that do not have enough resources
  // 2) choose the cheapest instance
  def chooseAttrs(memoryMB: Option[Int],
                  diskGB: Option[Int],
                  cpu: Option[Int],
                  gpu: Option[Boolean]): String = {
    // discard all instances that are too weak
    val sufficient: Vector[DxInstanceType] =
      instances.filter(x => x.satisfies(memoryMB, diskGB, cpu, gpu))
    if (sufficient.isEmpty)
      throw new Exception(
          s"""|No instances found that match the requirements
              |memory=$memoryMB, diskGB=$diskGB, cpu=$cpu""".stripMargin
            .replaceAll("\n", " ")
      )
    val initialGuess = sufficient.head
    val bestInstance = sufficient.tail.foldLeft(initialGuess) {
      case (bestSoFar, x) =>
        if (lteq(x, bestSoFar)) x
        else bestSoFar
    }
    bestInstance.name
  }

  def chooseShortcut(iType: String): String = {
    // Short circut the calculation, and just choose this instance.
    // Make sure it is available.
    instances.find(x => x.name == iType) match {
      case Some(_) =>
        // instance exists, and can be used
        iType
      case None =>
        // Probably a bad instance name
        throw new Exception(s"""|Instance type ${iType} is unavailable
                                |or badly named""".stripMargin.replaceAll("\n", " "))
    }
  }

  // The cheapest available instance, this is normally also the smallest.
  private def calcMinimalInstanceType(iTypes: Set[DxInstanceType]): DxInstanceType = {
    if (iTypes.isEmpty)
      throw new Exception("empty list")
    iTypes.tail.foldLeft(iTypes.head) {
      case (best, elem) =>
        if (lteq(elem, best)) elem
        else best
    }
  }

  // A fast but cheap instance type. Used to run WDL expression
  // processing, launch jobs, etc.
  //
  def defaultInstanceType: String = {
    // exclude nano instances, they aren't strong enough.
    val goodEnough = instances.filter { iType =>
      !iType.name.contains("test") &&
      iType.memoryMB >= 3 * 1024 &&
      iType.cpu >= 2
    }
    val iType = calcMinimalInstanceType(goodEnough.toSet)
    iType.name
  }

  // check if instance type A is smaller or equal in requirements to
  // instance type B
  def lteqByResources(iTypeA: String, iTypeB: String): Boolean = {
    val ax = instances.find(_.name == iTypeA)
    val bx = instances.find(_.name == iTypeB)

    (ax, bx) match {
      case (Some(a), Some(b)) =>
        // All the resources for instance A should be less than or equal
        // to the resoruces for B.
        a.memoryMB <= b.memoryMB &&
          a.diskGB <= b.diskGB &&
          a.cpu <= b.cpu
      case (_, _) =>
        // At least one of the instances is not in the database.
        // We can't compare them.
        false
    }
  }

  def apply(iType: InstanceTypeReq): String = {
    iType.dxInstanceType match {
      case None =>
        chooseAttrs(iType.memoryMB, iType.diskGB, iType.cpu, iType.gpu)
      case Some(dxIType) =>
        // Shortcut the entire calculation, and provide the dx instance type directly
        chooseShortcut(dxIType)
    }
  }

  // sort the instances, and print them out
  def prettyPrint(): String = {
    var remain: Set[DxInstanceType] = instances.toSet
    var sortediTypes: Vector[DxInstanceType] = Vector()
    while (remain.nonEmpty) {
      val smallest = calcMinimalInstanceType(remain)
      sortediTypes = sortediTypes :+ smallest
      remain = remain - smallest
    }
    sortediTypes.toJson.prettyPrint
  }
}

object InstanceTypeDB extends DefaultJsonProtocol {
  // support automatic conversion to/from JsValue
  implicit val instanceTypeDBFormat: RootJsonFormat[InstanceTypeDB] = jsonFormat2(
      InstanceTypeDB.apply
  )

  // Currently, we support only constants.
  def parse(dxInstanceType: Option[WdlValues.V],
            wdlMemoryMB: Option[WdlValues.V],
            wdlDiskGB: Option[WdlValues.V],
            wdlCpu: Option[WdlValues.V],
            wdlGpu: Option[WdlValues.V]): InstanceTypeReq = {
    // Shortcut the entire calculation, and provide the dx instance type directly
    dxInstanceType match {
      case None => None
      case Some(WdlValues.V_String(iType)) =>
        return InstanceTypeReq(Some(iType), None, None, None, None)
      case Some(x) =>
        throw new Exception(
            s"""|dxInstaceType has to evaluate to a
                |String type ${x}""".stripMargin
              .replaceAll("\n", " ")
        )
    }

    // Examples for memory specification: "4000 MB", "1 GB"
    val memoryMB: Option[Int] = wdlMemoryMB match {
      case None                          => None
      case Some(WdlValues.V_String(buf)) =>
        // extract number
        val numRex = """(\d+\.?\d*)""".r
        val numbers = numRex.findAllIn(buf).toList
        if (numbers.length != 1)
          throw new Exception(s"Can not parse memory specification ${buf}")
        val number: String = numbers.head
        val x: Double =
          try {
            number.toDouble
          } catch {
            case _: Throwable =>
              throw new Exception(s"Unrecognized number ${number}")
          }

        // extract memory units
        val memUnitRex = """([a-zA-Z]+)""".r
        val memUnits = memUnitRex.findAllIn(buf).toList
        if (memUnits.length > 1)
          throw new Exception(s"Can not parse memory specification ${buf}")
        val memBytes: Double =
          if (memUnits.isEmpty) {
            // specification is in bytes, convert to megabytes
            x.toInt
          } else {
            // Units were specified
            val memUnit: String = memUnits.head.toLowerCase
            val nBytes: Double = memUnit match {
              case "b"   => x
              case "kb"  => x * 1000d
              case "mb"  => x * 1000d * 1000d
              case "gb"  => x * 1000d * 1000d * 1000d
              case "tb"  => x * 1000d * 1000d * 1000d * 1000d
              case "kib" => x * 1024d
              case "mib" => x * 1024d * 1024d
              case "gib" => x * 1024d * 1024d * 1024d
              case "tib" => x * 1024d * 1024d * 1024d * 1024d
              case _     => throw new Exception(s"Unknown memory unit ${memUnit}")
            }
            nBytes.toDouble
          }
        val memMib: Double = memBytes / (1024 * 1024).toDouble
        Some(memMib.toInt)
      case Some(x) =>
        throw new Exception(s"Memory has to evaluate to a String type ${x}")
    }

    // Examples: "local-disk 1024 HDD"
    val diskGB: Option[Int] = wdlDiskGB match {
      case None => None
      case Some(WdlValues.V_String(buf)) =>
        val components = buf.split("\\s+")
        val ignoreWords = Set("local-disk", "hdd", "sdd", "ssd")
        val l = components.filter(x => !(ignoreWords contains x.toLowerCase))
        if (l.length != 1)
          throw new Exception(s"Can't parse disk space specification ${buf}")
        val i =
          try {
            l(0).toInt
          } catch {
            case _: Throwable =>
              throw new Exception(s"Parse error for diskSpace attribute ${buf}")
          }
        Some(i)
      case Some(x) =>
        throw new Exception(s"Disk space has to evaluate to a String type ${x}")
    }

    // Examples: "1", "12"
    val cpu: Option[Int] = wdlCpu match {
      case None => None
      case Some(WdlValues.V_String(buf)) =>
        val i: Int =
          try {
            buf.toInt
          } catch {
            case _: Throwable =>
              throw new Exception(s"Parse error for cpu specification ${buf}")
          }
        Some(i)
      case Some(WdlValues.V_Int(i))   => Some(i)
      case Some(WdlValues.V_Float(x)) => Some(x.toInt)
      case Some(x)                    => throw new Exception(s"Cpu has to evaluate to a numeric value ${x}")
    }

    val gpu: Option[Boolean] = wdlGpu match {
      case None                            => None
      case Some(WdlValues.V_Boolean(flag)) => Some(flag)
      case Some(x)                         => throw new Exception(s"Gpu has to be a boolean ${x}")
    }

    InstanceTypeReq(None, memoryMB, diskGB, cpu, gpu)
  }

  // Extract an integer fields from a JsObject
  private def getJsIntField(js: JsValue, fieldName: String): Int = {
    js.asJsObject.fields.get(fieldName) match {
      case Some(JsNumber(x)) => x.toInt
      case Some(JsString(x)) => x.toInt
      case _                 => throw new Exception(s"Missing field ${fieldName} in JSON ${js.prettyPrint}}")
    }
  }

  private def getJsStringField(js: JsValue, fieldName: String): String = {
    js.asJsObject.fields.get(fieldName) match {
      case Some(JsNumber(x)) => x.toString
      case Some(JsString(x)) => x
      case _                 => throw new Exception(s"Missing field ${fieldName} in JSON ${js.prettyPrint}}")
    }
  }

  private def getJsField(js: JsValue, fieldName: String): JsValue = {
    js.asJsObject.fields.get(fieldName) match {
      case Some(x: JsValue) => x
      case None             => throw new Exception(s"Missing field ${fieldName} in ${js.prettyPrint}")
    }
  }

  // Query the platform for the available instance types in
  // this project.
  private def queryAvailableInstanceTypes(dxProject: DxProject): Map[String, DxInstanceType] = {
    // get List of supported OSes
    def getSupportedOSes(js: JsValue): Vector[(String, String)] = {
      val osSupported: Vector[JsValue] = js.asJsObject.fields.get("os") match {
        case Some(JsArray(x)) => x
        case _                => throw new Exception(s"Missing field os in JSON ${js.prettyPrint}")
      }
      osSupported.map { elem =>
        val distribution = getJsStringField(elem, "distribution")
        val release = getJsStringField(elem, "release")
        distribution -> release
      }
    }

    val availableField = "availableInstanceTypes"
    val req = JsObject(
        "fields" -> JsObject(availableField -> JsTrue)
    )
    val rep = DXAPI.projectDescribe(dxProject.id, DxUtils.jsonNodeOfJsValue(req), classOf[JsonNode])
    val repJs: JsValue = DxUtils.jsValueOfJsonNode(rep)
    val availableInstanceTypes: JsValue =
      repJs.asJsObject.fields.get(availableField) match {
        case Some(x) => x
        case None    => throw new Exception(s"Field ${availableField} is missing ${repJs.prettyPrint}")
      }

    // convert to a list of DxInstanceTypes, with prices set to zero
    availableInstanceTypes.asJsObject.fields.map {
      case (iName, jsValue) =>
        val numCores = getJsIntField(jsValue, "numCores")
        val memoryMB = getJsIntField(jsValue, "totalMemoryMB")
        val diskSpaceGB = getJsIntField(jsValue, "ephemeralStorageGB")
        val os = getSupportedOSes(jsValue)
        val gpu = iName contains "_gpu"
        val dxInstanceType = DxInstanceType(iName, memoryMB, diskSpaceGB, numCores, 0, os, gpu)
        iName -> dxInstanceType
    }
  }

  // Get the mapping from instance type to price, limited to the
  // project we are in. Describing a user requires permission to
  // view the user account. The compiler may not have these
  // permissions, causing this method to throw an exception.
  private def getPricingModel(billTo: String, region: String): Map[String, Float] = {
    val req = JsObject(
        "fields" ->
          JsObject("pricingModelsByRegion" -> JsTrue)
    )
    val rep =
      try {
<<<<<<< HEAD
        DXAPI.userDescribe(billTo, DxUtils.jsonNodeOfJsValue(req), classOf[JsonNode])
=======
        if(billTo.startsWith("org")) {
          DXAPI.orgDescribe(billTo, req, classOf[JsonNode])
        }
        else {
          DXAPI.userDescribe(billTo, req, classOf[JsonNode])
        }
>>>>>>> f64adb6d
      } catch {
        case _: Throwable =>
          throw new Exception("Insufficient permissions")
      }

    val js: JsValue = DxUtils.jsValueOfJsonNode(rep)
    val pricingModelsByRegion = getJsField(js, "pricingModelsByRegion")
    val pricingModel = getJsField(pricingModelsByRegion, region)
    val computeRatesPerHour = getJsField(pricingModel, "computeRatesPerHour")

    // convert from JsValue to a Map
    computeRatesPerHour.asJsObject.fields.map {
      case (key, jsValue) =>
        val hourlyRate: Float = jsValue match {
          case JsNumber(x) => x.toFloat
          case JsString(x) => x.toFloat
          case _           => throw new Exception(s"compute rate is not a number ${jsValue.prettyPrint}")
        }
        key -> hourlyRate
    }
  }

  private def crossTables(availableIT: Map[String, DxInstanceType],
                          pm: Map[String, Float]): Vector[DxInstanceType] = {
    pm.flatMap {
      case (iName, hourlyRate) =>
        availableIT.get(iName) match {
          case None => None
          case Some(iType) =>
            Some(
                DxInstanceType(iName,
                               iType.memoryMB,
                               iType.diskGB,
                               iType.cpu,
                               hourlyRate,
                               iType.os,
                               iType.gpu)
            )
        }
    }.toVector
  }

  // Check if an instance type passes some basic criteria:
  // - Instance must support Ubuntu 16.04.
  // - Instance is not an FPGA instance.
  // - Instance does not have local HDD storage, this
  //   means it is really old hardware.
  private def instanceCriteria(iType: DxInstanceType): Boolean = {
    val osSupported = iType.os.foldLeft(false) {
      case (accu, (_, release)) =>
        if (release == "16.04")
          true
        else
          accu
    }
    if (!osSupported)
      return false
    if (iType.name contains "fpga")
      return false
    if (iType.name contains "hdd")
      return false
    true
  }

  private def queryNoPrices(dxProject: DxProject): InstanceTypeDB = {
    // Figure out the available instances by describing the project
    val allAvailableIT = queryAvailableInstanceTypes(dxProject)

    // filter out instances that we cannot use
    val iTypes: Vector[DxInstanceType] = allAvailableIT
      .filter { case (_, traits) => instanceCriteria(traits) }
      .map { case (_, traits) => traits }
      .toVector
    InstanceTypeDB(pricingAvailable = false, iTypes)
  }

  private def queryWithPrices(dxProject: DxProject): InstanceTypeDB = {
    // Figure out the available instances by describing the project
    val allAvailableIT = queryAvailableInstanceTypes(dxProject)

    // get billTo and region from the project
    val (billTo, region) = DxUtils.projectDescribeExtraInfo(dxProject)

    // get the pricing model
    val pm = getPricingModel(billTo, region)

    // Create fully formed instance types by crossing the tables
    val availableInstanceTypes: Vector[DxInstanceType] = crossTables(allAvailableIT, pm)

    // filter out instances that we cannot use
    val iTypes: Vector[DxInstanceType] = availableInstanceTypes.filter(instanceCriteria)
    InstanceTypeDB(pricingAvailable = true, iTypes)
  }

  def query(dxProject: DxProject, verbose: Verbose): InstanceTypeDB = {
    try {
      queryWithPrices(dxProject)
    } catch {
      // Insufficient permissions to describe the user, we cannot get the price list.
      case _: Throwable =>
        Utils.warning(
            verbose,
            """|Warning: insufficient permissions to retrieve the
               |instance price list. This will result in suboptimal machine choices,
               |incurring higher costs when running workflows.
               |""".stripMargin.replaceAll("\n", " ")
        )
        queryNoPrices(dxProject)
    }
  }

  // Remove exact price information. For example,
  // if the price list is:
  //   mem1_ssd1_x2:  0.04$
  //   mem1_ssd1_x4:  0.08$
  //   mem3_ssd1_x8:  1.05$
  // convert it into:
  //   mem1_ssd1_x2:  1$
  //   mem1_ssd1_x4:  2$
  //   mem3_ssd1_x8:  3$
  //
  // This is useful when exporting the price list to an applet, which can be reverse
  // engineered. We do not want to risk disclosing the real price list. Leaking the
  // relative ordering of instances, but not actual prices, is considered ok.
  def opaquePrices(db: InstanceTypeDB): InstanceTypeDB = {
    if (db.instances.isEmpty)
      return db
    // check if there is no pricing information
    if (!db.pricingAvailable)
      return db

    // sort the prices from low to high, and then replace
    // with rank.
    val sortedInstances = db.instances.sortWith(_.price < _.price)
    val (_, opaqueInstances) = sortedInstances.foldLeft((1.0, Vector.empty[DxInstanceType])) {
      case ((crntPrice, accu), instance) =>
        val instanceOpq = instance.copy(price = crntPrice.toFloat)
        (crntPrice + 1, accu :+ instanceOpq)
    }
    InstanceTypeDB(pricingAvailable = true, opaqueInstances)
  }
}<|MERGE_RESOLUTION|>--- conflicted
+++ resolved
@@ -466,16 +466,12 @@
     )
     val rep =
       try {
-<<<<<<< HEAD
-        DXAPI.userDescribe(billTo, DxUtils.jsonNodeOfJsValue(req), classOf[JsonNode])
-=======
         if(billTo.startsWith("org")) {
-          DXAPI.orgDescribe(billTo, req, classOf[JsonNode])
+          DXAPI.orgDescribe(billTo, DxUtils.jsonNodeOfJsValue(req), classOf[JsonNode])
         }
         else {
-          DXAPI.userDescribe(billTo, req, classOf[JsonNode])
+          DXAPI.userDescribe(billTo, DxUtils.jsonNodeOfJsValue(req), classOf[JsonNode])
         }
->>>>>>> f64adb6d
       } catch {
         case _: Throwable =>
           throw new Exception("Insufficient permissions")
