/*

 Split a graph into sub-blocks, each of which contains a bunch of toplevel
expressions and one:
   1) call to workflow or task
or 2) conditional with one or more calls inside it
or 3) scatter with one or more calls inside it.

     For example:

     call x
     Int a
     Int b
     call y
     call z
     String buf
     Float x
     scatter {
       call V
     }

     =>

     block
     1        [call x, Int a, Int b]
     2        [call y]
     3        [call z]
     4        [String buf, Float x, scatter]


A block has one toplevel statement, it can
be executed in one job.

Examples for simple blocks

  -- Just expressions
     String s = "hello world"
     Int i = 13
     Float x = z + 4

  -- One top level if
     Int x = k + 1
     if (x > 1) {
       call Add { input: a=1, b=2 }
     }

   -- one top level If, we'll need a subworkflow for the inner
        section
     if (x > 1) {
       call Multiple { ... }
       call Add { ... }
     }

   -- one top level scatter
     scatter (n in names) {
       String full_name = n + " Horowitz"
       call Filter { input: prefix = fullName }
     }

These are not blocks, because we need a subworkflow to run them:

  -- three calls
     call Add { input: a=4, b=14}
     call Sub { input: a=4, b=14}
     call Inc { input: Sub.result }

  -- two consecutive fragments
     if (x > 1) {
        call Inc {input: a=x }
     }
     if (x > 3) {
        call Dec {input: a=x }
     }
 */

package dxWDL.util

import wdlTools.types.{TypedAbstractSyntax => TAT}
import wdlTools.types.{Util => TUtil, WdlTypes}

// Block: a continuous list of workflow elements from a user
// workflow.
//
// INPUTS: all the inputs required for a block. For example,
// in the workflow:
//
// workflow optionals {
//   input {
//     Boolean flag
//   }
//   Int? rain = 13
//   if (flag) {
//     call opt_MaybeInt as mi3 { input: a=rain }
//   }
// }
//
// The conditional block:
//    if (flag) {
//     call opt_MaybeInt as mi3 { input: a=rain }
//    }
// requires "flag" and "rain".
//
// For each input also return whether is has a default. This makes it,
// de facto, optional.
//
// OUTPUTS: all the outputs from a sequence of WDL statements. This includes -only-
// variables that are used after the block completes.
//
// ALL_OUTPUTS : all the outputs, including those that are unused.
//
// Note: The type outside a scatter/conditional block is *different* than the type in
// the block.  For example, 'Int x' declared inside a scatter, is
// 'Array[Int] x' outside the scatter.
//
case class Block(inputs: Vector[Block.InputDefinition],
                 outputs: Vector[Block.OutputDefinition],
                 nodes: Vector[TAT.WorkflowElement]) {
  // Create a human readable name for a block of statements
  //
  // 1. Ignore all declarations
  // 2. If there is a scatter/if, use that
  // 3. if there is at least one call, use the first one.
  //
  // If the entire block is made up of expressions, return None
  def makeName: Option[String] = {
    nodes.collectFirst {
      case TAT.Scatter(id, expr, _, _) =>
        val collection = TUtil.exprToString(expr)
        s"scatter (${id} in ${collection})"
      case TAT.Conditional(expr, _, _) =>
        val cond = TUtil.exprToString(expr)
        s"if (${cond})"
      case call: TAT.Call =>
        s"frag ${call.actualName}"
    }
  }
}

object Block {
  // These are the same definitions as in TypedAbstractSyntax,
  // with the TextSource field stripped out. This is because the inputs
  // and outputs here are compiler constructs, they have not been defined by the user.
  // They are computed by the algorithm and assigned to blocks of
  // statements.
  sealed trait InputDefinition {
    val name: String
    val wdlType: WdlTypes.T
  }

  // A compulsory input that has no default, and must be provided by the caller
  case class RequiredInputDefinition(name: String, wdlType: WdlTypes.T) extends InputDefinition

  // An input that has a default and may be skipped by the caller
  case class OverridableInputDefinitionWithDefault(name: String,
                                                   wdlType: WdlTypes.T,
                                                   defaultExpr: TAT.Expr)
      extends InputDefinition

  // an input that may be omitted by the caller. In that case the value will
  // be null (or None).
  case class OptionalInputDefinition(name: String, wdlType: WdlTypes.T) extends InputDefinition

  case class OutputDefinition(name: String, wdlType: WdlTypes.T, expr: TAT.Expr)

  def translate(i: TAT.InputDefinition): InputDefinition = {
    i match {
      case TAT.RequiredInputDefinition(name, wdlType, _) =>
        RequiredInputDefinition(name, wdlType)
      case TAT.OverridableInputDefinitionWithDefault(name, wdlType, expr, _) =>
        OverridableInputDefinitionWithDefault(name, wdlType, expr)
      case TAT.OptionalInputDefinition(name, wdlType, _) =>
        OptionalInputDefinition(name, wdlType)
    }
  }

  def translate(o: TAT.OutputDefinition): OutputDefinition = {
    OutputDefinition(o.name, o.wdlType, o.expr)
  }

  def isOptional(inputDef: InputDefinition): Boolean = {
    inputDef match {
      case _: RequiredInputDefinition               => false
      case _: OverridableInputDefinitionWithDefault => true
      case _: OptionalInputDefinition               => true
    }
  }

  // Deep search for all calls in a graph
  def deepFindCalls(nodes: Vector[TAT.WorkflowElement]): Vector[TAT.Call] = {
    nodes
      .foldLeft(Vector.empty[TAT.Call]) {
        case (accu, call: TAT.Call) =>
          accu :+ call
        case (accu, ssc: TAT.Scatter) =>
          accu ++ deepFindCalls(ssc.body)
        case (accu, ifStmt: TAT.Conditional) =>
          accu ++ deepFindCalls(ifStmt.body)
        case (accu, _) =>
          accu
      }
  }

  def deepFindCalls(node: TAT.WorkflowElement): Vector[TAT.Call] = {
    deepFindCalls(Vector(node))
  }

  // Check that this block is valid.
  def validate(b: Block): Unit = {
    // The only calls allowed are in the last node
    val allButLast = b.nodes.dropRight(1)
    val allCalls = deepFindCalls(allButLast)
    assert(allCalls.isEmpty)
  }

  // figure out the inputs from an expression
  //
  // For example:
  //   expression   inputs
  //   x + y        Vector(x, y)
  //   x + y + z    Vector(x, y, z)
  //   foo.y + 3    Vector(foo.y)
  //   1 + 9        Vector.empty
  //   "a" + "b"    Vector.empty
  //
  private def exprInputs(expr: TAT.Expr): Vector[InputDefinition] = {
    expr match {
      case _: TAT.ValueNull      => Vector.empty
      case _: TAT.ValueNone      => Vector.empty
      case _: TAT.ValueBoolean   => Vector.empty
      case _: TAT.ValueInt       => Vector.empty
      case _: TAT.ValueFloat     => Vector.empty
      case _: TAT.ValueString    => Vector.empty
      case _: TAT.ValueFile      => Vector.empty
      case _: TAT.ValueDirectory => Vector.empty
      case TAT.ExprIdentifier(id, wdlType, _) =>
        val outputDef = wdlType match {
          case optType: WdlTypes.T_Optional =>
            OptionalInputDefinition(id, optType)
          case _ =>
            RequiredInputDefinition(id, wdlType)
        }
        Vector(outputDef)

      case TAT.ExprCompoundString(valArr, _, _) =>
        valArr.flatMap(elem => exprInputs(elem))
      case TAT.ExprPair(l, r, _, _) =>
        exprInputs(l) ++ exprInputs(r)
      case TAT.ExprArray(arrVal, _, _) =>
        arrVal.flatMap(elem => exprInputs(elem))
      case TAT.ExprMap(valMap, _, _) =>
        valMap
          .map { case (k, v) => exprInputs(k) ++ exprInputs(v) }
          .toVector
          .flatten
      case TAT.ExprObject(fields, _, _) =>
        fields
          .map { case (_, v) => exprInputs(v) }
          .toVector
          .flatten

      case TAT.ExprPlaceholderEqual(t: TAT.Expr, f: TAT.Expr, value: TAT.Expr, _, _) =>
        exprInputs(t) ++ exprInputs(f) ++ exprInputs(value)
      case TAT.ExprPlaceholderDefault(default: TAT.Expr, value: TAT.Expr, _, _) =>
        exprInputs(default) ++ exprInputs(value)
      case TAT.ExprPlaceholderSep(sep: TAT.Expr, value: TAT.Expr, _, _) =>
        exprInputs(sep) ++ exprInputs(value)

      // operators on one argument
      case TAT.ExprUnaryPlus(value: TAT.Expr, _, _) =>
        exprInputs(value)
      case TAT.ExprUnaryMinus(value: TAT.Expr, _, _) =>
        exprInputs(value)
      case TAT.ExprNegate(value: TAT.Expr, _, _) =>
        exprInputs(value)

      // operators on two arguments
      case TAT.ExprLor(a, b, _, _)    => exprInputs(a) ++ exprInputs(b)
      case TAT.ExprLand(a, b, _, _)   => exprInputs(a) ++ exprInputs(b)
      case TAT.ExprEqeq(a, b, _, _)   => exprInputs(a) ++ exprInputs(b)
      case TAT.ExprLt(a, b, _, _)     => exprInputs(a) ++ exprInputs(b)
      case TAT.ExprGte(a, b, _, _)    => exprInputs(a) ++ exprInputs(b)
      case TAT.ExprNeq(a, b, _, _)    => exprInputs(a) ++ exprInputs(b)
      case TAT.ExprLte(a, b, _, _)    => exprInputs(a) ++ exprInputs(b)
      case TAT.ExprGt(a, b, _, _)     => exprInputs(a) ++ exprInputs(b)
      case TAT.ExprAdd(a, b, _, _)    => exprInputs(a) ++ exprInputs(b)
      case TAT.ExprSub(a, b, _, _)    => exprInputs(a) ++ exprInputs(b)
      case TAT.ExprMod(a, b, _, _)    => exprInputs(a) ++ exprInputs(b)
      case TAT.ExprMul(a, b, _, _)    => exprInputs(a) ++ exprInputs(b)
      case TAT.ExprDivide(a, b, _, _) => exprInputs(a) ++ exprInputs(b)

      // Access an array element at [index]
      case TAT.ExprAt(value, _, _, _) =>
        exprInputs(value)

      // conditional:
      case TAT.ExprIfThenElse(cond, tBranch, fBranch, _, _) =>
        exprInputs(cond) ++ exprInputs(tBranch) ++ exprInputs(fBranch)

      // Apply a standard library function to arguments.
      //
      // TODO: some arguments may be _optional_ we need to take that
      // into account. We need to look into the function type
      // and figure out which arguments are optional.
      case TAT.ExprApply(_, _, elements, _, _) =>
        elements.flatMap(exprInputs)

      // Access a field in a call
      //   Int z = eliminateDuplicate.fields
      case TAT.ExprGetName(TAT.ExprIdentifier(id, _, _), fieldName, wdlType, _) =>
        Vector(RequiredInputDefinition(id + "." + fieldName, wdlType))

      case TAT.ExprGetName(expr, _, _, _) =>
        throw new Exception(s"Unhandled ExprGetName construction ${TUtil.exprToString(expr)}")
    }
  }

  private def callInputs(call: TAT.Call): Vector[InputDefinition] = {
    // What the callee expects
    call.callee.input.flatMap {
      case (name: String, (_: WdlTypes.T, optional: Boolean)) =>
        // provided by the caller
        val actualInput = call.inputs.get(name)

        (actualInput, optional) match {
          case (None, false) =>
            // A required input that will have to be provided at runtime
            Vector.empty[InputDefinition]
          case (Some(expr), false) =>
            // required input that is provided
            exprInputs(expr)
          case (None, true) =>
            // a missing optional input, doesn't have to be provided
            Vector.empty[InputDefinition]
          case (Some(expr), true) =>
            // an optional input
            exprInputs(expr).map { inpDef: InputDefinition =>
              OptionalInputDefinition(inpDef.name, inpDef.wdlType)
            }
        }
    }.toVector
  }

  private def makeOptional(t: WdlTypes.T): WdlTypes.T = {
    t match {
      case _: WdlTypes.T_Optional => t
      case _                      => WdlTypes.T_Optional(t)
    }
  }

  // keep track of the inputs, outputs, and local definitions when
  // traversing a block of workflow elements (declarations, calls, scatters, and conditionals)
  private case class BlockContext(inputs: Map[String, InputDefinition],
                                  outputs: Map[String, OutputDefinition]) {

    // remove from a list of potential inputs those that are locally defined.
    def addInputs(newIdentifiedInputs: Vector[InputDefinition]): BlockContext = {
      val reallyNew = newIdentifiedInputs.filter { x: InputDefinition =>
        !((inputs.keys.toSet contains x.name) ||
          (outputs.keys.toSet contains x.name))
      }
      this.copy(inputs = inputs ++ reallyNew.map { x =>
        x.name -> x
      }.toMap)
    }

    def addOutputs(newOutputs: Vector[OutputDefinition]): BlockContext = {
      this.copy(outputs = outputs ++ newOutputs.map { x =>
        x.name -> x
      }.toMap)
    }

    def removeIdentifier(id: String): BlockContext = {
      BlockContext(this.inputs - id, this.outputs - id)
    }
  }

  private object BlockContext {
    val empty: BlockContext = BlockContext(Map.empty, Map.empty)
  }

  // create a block from a group of statements.
  // requires calculating all the inputs and outputs
  //
  private def makeBlock(elements: Vector[TAT.WorkflowElement]): Block = {
    // accumulate the inputs, outputs, and local definitions.
    //
    // start with:
    //  an empty list of inputs
    //  empty list of local definitions
    //  empty list of outputs
    val ctx = elements.foldLeft(BlockContext.empty) {
      case (ctx, elem) =>
        elem match {
          case decl: TAT.Declaration =>
            val declInputs = decl.expr match {
              case None       => Vector.empty
              case Some(expr) => exprInputs(expr)
            }
            val declOutputs =
              decl.expr match {
                case None       => Vector.empty
                case Some(expr) => Vector(OutputDefinition(decl.name, decl.wdlType, expr))
              }
            ctx
              .addInputs(declInputs)
              .addOutputs(declOutputs)

          case call: TAT.Call =>
            val callOutputs = call.callee.output.map {
              case (name, wdlType) =>
                val fqn = call.actualName + "." + name
                OutputDefinition(fqn, wdlType, TAT.ExprIdentifier(fqn, wdlType, call.text))
            }.toVector
            ctx
              .addInputs(callInputs(call))
              .addOutputs(callOutputs)

          case cond: TAT.Conditional =>
            // recurse into body of conditional
            val subBlock = makeBlock(cond.body)

            // make outputs optional
            val subBlockOutputs = subBlock.outputs.map {
              case OutputDefinition(name, wdlType, expr) =>
                OutputDefinition(name, makeOptional(wdlType), expr)
            }
            ctx
              .addInputs(subBlock.inputs)
              .addInputs(exprInputs(cond.expr))
              .addOutputs(subBlockOutputs)

          case sct: TAT.Scatter =>
            // recurse into body of the scatter
            val subBlock = makeBlock(sct.body)

            // make outputs arrays
            val subBlockOutputs = subBlock.outputs.map {
              case OutputDefinition(name, wdlType, expr) =>
                OutputDefinition(name, WdlTypes.T_Array(wdlType, nonEmpty = false), expr)
            }
            val ctx2 = ctx
              .addInputs(subBlock.inputs)
              .addInputs(exprInputs(sct.expr))
              .addOutputs(subBlockOutputs)

            // remove the collection iteration variable
            ctx2.removeIdentifier(sct.identifier)
        }
    }
    Block(ctx.inputs.values.toVector, ctx.outputs.values.toVector, elements)
  }

  // split a sequence of statements into blocks
  //
  private def splitToBlocks(elements: Vector[TAT.WorkflowElement]): Vector[Block] = {
    // add to last part
    def addToLastPart(parts: Vector[Vector[TAT.WorkflowElement]],
                      elem: TAT.WorkflowElement): Vector[Vector[TAT.WorkflowElement]] = {
      val allButLast = parts.dropRight(1)
      val last = parts.last :+ elem
      allButLast :+ last
    }
    // add to last part and start a new one.
    def startFresh(parts: Vector[Vector[TAT.WorkflowElement]],
                   elem: TAT.WorkflowElement): Vector[Vector[TAT.WorkflowElement]] = {
      val parts2 = addToLastPart(parts, elem)
      parts2 :+ Vector.empty[TAT.WorkflowElement]
    }

    // split into sub-sequences (parts). Each part is a vector of workflow elements.
    // We start with a single empty part, which is an empty vector. This ensures that
    // down the line there is at least one part.
    val parts = elements.foldLeft(Vector(Vector.empty[TAT.WorkflowElement])) {
      case (parts, decl: TAT.Declaration) =>
        addToLastPart(parts, decl)
      case (parts, call: TAT.Call) =>
        startFresh(parts, call)
      case (parts, cond: TAT.Conditional) if deepFindCalls(cond).isEmpty =>
        addToLastPart(parts, cond)
      case (parts, cond: TAT.Conditional) =>
        startFresh(parts, cond)
      case (parts, sct: TAT.Scatter) if deepFindCalls(sct).isEmpty =>
        addToLastPart(parts, sct)
      case (parts, sct: TAT.Scatter) =>
        startFresh(parts, sct)
    }

    // if the last block is empty, drop it
    val cleanParts =
      if (parts.last.isEmpty)
        parts.dropRight(1)
      else
        parts

    // convert to blocks
    cleanParts.map(makeBlock)
  }

  // We are building an applet for the output section of a workflow.
  // The outputs have expressions, and we need to figure out which
  // variables they refer to. This will allow the calculations to proceeed
  // inside a stand alone applet.
  def outputClosure(outputs: Vector[OutputDefinition]): Map[String, WdlTypes.T] = {
    // collect all the expressions that go into the output definitions
    val inputExpressions = outputs.flatMap {
      case OutputDefinition(_, _, expr) =>
        Vector(expr)
    }

    val allInputDefs = inputExpressions.flatMap(exprInputs)

    allInputDefs.foldLeft(Map.empty[String, WdlTypes.T]) {
      case (accu, inpDef) =>
        accu + (inpDef.name -> inpDef.wdlType)
    }
  }

  // figure out all the outputs from a block of statements
  //
  def allOutputs(elements: Vector[TAT.WorkflowElement]): Map[String, WdlTypes.T] = {
    val b = makeBlock(elements)
    b.outputs.map {
      case OutputDefinition(name, wdlType, _) =>
        name -> wdlType
    }.toMap
  }

  // split a part of a workflow
  def split(
      statements: Vector[TAT.WorkflowElement]
  ): (Vector[InputDefinition], Vector[Block], Vector[OutputDefinition]) = {
    val top: Block = makeBlock(statements)
    val subBlocks = splitToBlocks(statements)
    (top.inputs, subBlocks, top.outputs)
  }

  // Split an entire workflow into blocks.
  //
  def splitWorkflow(wf: TAT.Workflow): Vector[Block] = {
    splitToBlocks(wf.body)
  }

  // Does this output require evaluation? If so, we will need to create
  // another applet for this.
  def isSimpleOutput(outputNode: OutputDefinition, definedVars: Set[String]): Boolean = {
    outputNode.expr match {
      // A constant or a reference to a variable
      case expr if WomValueAnalysis.isTrivialExpression(expr)      => true
      case TAT.ExprIdentifier(id, _, _) if definedVars contains id => true

      //for example, c1 is call, and the output section is:
      //
      // output {
      //    Int? result1 = c1.result
      //    Int? result2 = c2.result
      // }
      // We don't need a special output applet+stage.
      case TAT.ExprGetName(TAT.ExprIdentifier(id2, _, _), id, _, _) =>
        val fqn = s"$id2.$id"
        definedVars contains fqn

      case _ => false
    }
  }

  // is an output used directly as an input? For example, in the
  // small workflow below, 'lane' is used in such a manner.
  //
  // This makes a difference, because in locked dx:workflows, it is
  // not possible to access a workflow input directly from a workflow
  // output. It is only allowed to access a stage input/output.
  //
  // workflow inner {
  //   input {
  //      String lane
  //   }
  //   output {
  //      String blah = lane
  //   }
  // }
  def inputsUsedAsOutputs(inputNodes: Vector[InputDefinition],
                          outputNodes: Vector[OutputDefinition]): Set[String] = {
    // Figure out all the variables needed to calculate the outputs
    val outputs: Set[String] = outputClosure(outputNodes).keySet
    val inputs: Set[String] = inputNodes.map(_.name).toSet
    inputs.intersect(outputs)
  }

  // A block of nodes that represents a call with no subexpressions. These
  // can be compiled directly into a dx:workflow stage.
  //
  // For example, the WDL code:
  // call add { input: a=x, b=y }
  //
  private def isSimpleCall(nodes: Vector[TAT.WorkflowElement],
                           trivialExpressionsOnly: Boolean): Boolean = {
    assert(nodes.nonEmpty)
    if (nodes.size >= 2)
      return false
    // there is example a single node
    val node = nodes.head
    node match {
      case call: TAT.Call if trivialExpressionsOnly =>
<<<<<<< HEAD
        call.inputs.values.forall(expr => WomValueAnalysis.isTrivialExpression(expr))
      case _: TAT.Call =>
=======
        call.inputs.values.forall {
          case expr =>
            WomValueAnalysis.isTrivialExpression(expr)
        }
      case call: TAT.Call =>
>>>>>>> 258451aa
        // any input expression is allowed
        true
      case _ => false
    }
  }

  private def getOneCall(nodes: Vector[TAT.WorkflowElement]): TAT.Call = {
    val calls = nodes.collect {
      case node: TAT.Call => node
    }
    assert(calls.size == 1)
    calls.head
  }

  // These are the kinds of blocks that are run by the workflow-fragment-runner.
  //
  // A block can have expressions, input ports, and output ports in the beginning.
  // The block can be one of these types:
  //
  //   Purely expressions (no asynchronous calls at any nesting level).
  //
  //   Call
  //      - with no subexpressions to evaluate
  //      - with subexpressions requiring evaluation
  //      - Fragment with expressions and one call
  //
  //   Conditional block
  //      - with exactly one call
  //      - a complex subblock
  //
  //   Scatter block
  //      - with exactly one call
  //      - with a complex subblock
  //
  //   Compound
  //      contains multiple calls and/or dependencies
  sealed trait Category {
    val nodes: Vector[TAT.WorkflowElement]
  }
  case class AllExpressions(nodes: Vector[TAT.WorkflowElement]) extends Category
  case class CallDirect(nodes: Vector[TAT.WorkflowElement], value: TAT.Call) extends Category
  case class CallWithSubexpressions(nodes: Vector[TAT.WorkflowElement], value: TAT.Call)
      extends Category
  case class CallFragment(nodes: Vector[TAT.WorkflowElement], value: TAT.Call) extends Category
  case class CondOneCall(nodes: Vector[TAT.WorkflowElement], value: TAT.Conditional, call: TAT.Call)
      extends Category
  case class CondFullBlock(nodes: Vector[TAT.WorkflowElement], value: TAT.Conditional)
      extends Category
  case class ScatterOneCall(nodes: Vector[TAT.WorkflowElement], value: TAT.Scatter, call: TAT.Call)
      extends Category
  case class ScatterFullBlock(nodes: Vector[TAT.WorkflowElement], value: TAT.Scatter)
      extends Category

  object Category {
    def getInnerGraph(catg: Category): Vector[TAT.WorkflowElement] = {
      catg match {
        case cond: CondFullBlock   => cond.value.body
        case sct: ScatterFullBlock => sct.value.body
        case other =>
          throw new UnsupportedOperationException(
              s"${other.getClass.toString} does not have an inner graph"
          )
      }
    }
    def toString(catg: Category): String = {
      // convert Block$Cond to Cond
      val fullClassName = catg.getClass.toString
      val index = fullClassName.lastIndexOf('$')
      if (index == -1)
        fullClassName
      else
        fullClassName.substring(index + 1)
    }
  }

  def categorize(block: Block): Category = {
    assert(block.nodes.nonEmpty)
    val allButLast: Vector[TAT.WorkflowElement] = block.nodes.dropRight(1)
    assert(deepFindCalls(allButLast).isEmpty)
    val lastNode = block.nodes.last
    lastNode match {
      case _ if deepFindCalls(Vector(lastNode)).isEmpty =>
        // The block comprises expressions only
        AllExpressions(allButLast :+ lastNode)

      case callNode: TAT.Call =>
        if (isSimpleCall(block.nodes, trivialExpressionsOnly = true))
          CallDirect(allButLast, callNode)
        else if (isSimpleCall(block.nodes, trivialExpressionsOnly = false))
          CallWithSubexpressions(allButLast, callNode)
        else
          CallFragment(allButLast, callNode)

      case condNode: TAT.Conditional =>
        if (isSimpleCall(condNode.body, trivialExpressionsOnly = false)) {
          CondOneCall(allButLast, condNode, getOneCall(condNode.body))
        } else {
          CondFullBlock(allButLast, condNode)
        }

      case sctNode: TAT.Scatter =>
        if (isSimpleCall(sctNode.body, trivialExpressionsOnly = false)) {
          ScatterOneCall(allButLast, sctNode, getOneCall(sctNode.body))
        } else {
          ScatterFullBlock(allButLast, sctNode)
        }
    }
  }

  def getSubBlock(path: Vector[Int], nodes: Vector[TAT.WorkflowElement]): Block = {
    assert(path.nonEmpty)

    val blocks = splitToBlocks(nodes)
    var subBlock = blocks(path.head)
    for (i <- path.tail) {
      val catg = categorize(subBlock)
      val innerGraph = Category.getInnerGraph(catg)
      val blocks2 = splitToBlocks(innerGraph)
      subBlock = blocks2(i)
    }
    subBlock
  }
}<|MERGE_RESOLUTION|>--- conflicted
+++ resolved
@@ -601,16 +601,8 @@
     val node = nodes.head
     node match {
       case call: TAT.Call if trivialExpressionsOnly =>
-<<<<<<< HEAD
         call.inputs.values.forall(expr => WomValueAnalysis.isTrivialExpression(expr))
       case _: TAT.Call =>
-=======
-        call.inputs.values.forall {
-          case expr =>
-            WomValueAnalysis.isTrivialExpression(expr)
-        }
-      case call: TAT.Call =>
->>>>>>> 258451aa
         // any input expression is allowed
         true
       case _ => false
