// FURL:  File Uniform Resource Locator
//
// In wom, a file is represented by a string. This encodes
// several different access protocols, filesystems, and clouds.
//
//  file name                              location
//  ---------                              --------
//  gs://bucket/foo.bin                    google cloud
//  http://A/B/C.html                      URL
//  /foo/bar.bam                           local file, absolute path
//  ../foo/bar.bam                         local file, relative path
//  dx://proj-xxxx:file-yyyy               DNAx file, no filename provided
//  dx://proj-xxxx:file-yyyy::/A/B/C.txt   DNAx file, including path and filename
//  dx://proj-xxxx:record-yyyy             DNAx record-id

package dxWDL.util

import dxWDL.base.Utils
import dxWDL.base.Utils.DX_URL_PREFIX
import dxWDL.dx._

sealed trait Furl

case class FurlLocal(path: String) extends Furl
case class FurlDx(value: String, dxProj: Option[DxProject], dxFile: DxFile) extends Furl

object Furl {
  // From a string such as:
  //    dx://proj-xxxx:file-yyyy::/A/B/C.txt
  //    dx://proj-xxxx:file-yyyy
  //
  // Get the project and file.
  private def parseDxFurl(buf: String): FurlDx = {
    val s = buf.substring(DX_URL_PREFIX.length)
    val proj_file = s.split("::")(0)
    val dxFile = DxPath.resolveDxURLFile(DX_URL_PREFIX + proj_file)
    dxFile.project match {
      case None =>
        FurlDx(buf, None, dxFile)
      case Some(DxProject(proj)) if proj.startsWith("project-") =>
        FurlDx(buf, Some(DxProject(proj)), dxFile)
      case Some(DxProject(proj)) if proj.startsWith("container-") =>
        FurlDx(buf, None, dxFile)
      case _ =>
        throw new Exception(s"Invalid path ${buf}")
    }
  }

  def parse(path: String): Furl = {
    path match {
      case _ if path.startsWith(Utils.DX_URL_PREFIX) =>
        parseDxFurl(path)
      case _ if path contains "://" =>
        throw new Exception(s"protocol not supported, cannot access ${path}")
      case _ =>
        // A local file
        FurlLocal(path)
    }
  }

  // Convert a dx-file to a string with the format:
  //   dx://proj-xxxx:file-yyyy::/A/B/C.txt
  //
  // This is needed for operations like:
  //     File filename
  //     String  = sub(filename, ".txt", "") + ".md"
  // The standard library functions requires the file name to
  // end with a posix-like name. It can't just be:
  // "dx://file-xxxx", or "dx://proj-xxxx:file-yyyy". It needs
  // to be something like:  dx://xxxx:yyyy:genome.txt, so that
  // we can change the suffix.
  //
  // We need to change the standard so that the conversion from file to
  // string is well defined, and requires an explicit conversion function.
  //
<<<<<<< HEAD
  def dxFileToFurl(
      dxFile: DxFile,
      fileInfoDir: Map[String, (DxFile, DxFileDescribe)]
  ): FurlDx = {
=======
  def dxFileToFurl(dxFile: DxFile, fileInfoDir: Map[String, (DxFile, DxFileDescribe)]): FurlDx = {
>>>>>>> 1458df46
    // Try the cache first; if the file isn't there, submit an API call.
    val (folder, name) = fileInfoDir.get(dxFile.id) match {
      case None =>
        val desc = dxFile.describe()
        (desc.folder, desc.name)
      case Some((_, miniDesc)) =>
        (miniDesc.folder, miniDesc.name)
    }
    val logicalName = s"${folder}/${name}"
    val fid = dxFile.getId
    dxFile.project match {
      case None =>
        FurlDx(s"${DX_URL_PREFIX}${fid}::${logicalName}", None, dxFile)
      case Some(proj) =>
        val projId = proj.getId
<<<<<<< HEAD
        FurlDx(
            s"${DX_URL_PREFIX}${projId}:${fid}::${logicalName}",
            Some(DxProject.getInstance(projId)),
            dxFile
        )
=======
        FurlDx(s"${DX_URL_PREFIX}${projId}:${fid}::${logicalName}",
               Some(DxProject.getInstance(projId)),
               dxFile)
>>>>>>> 1458df46
    }
  }
}<|MERGE_RESOLUTION|>--- conflicted
+++ resolved
@@ -73,14 +73,7 @@
   // We need to change the standard so that the conversion from file to
   // string is well defined, and requires an explicit conversion function.
   //
-<<<<<<< HEAD
-  def dxFileToFurl(
-      dxFile: DxFile,
-      fileInfoDir: Map[String, (DxFile, DxFileDescribe)]
-  ): FurlDx = {
-=======
   def dxFileToFurl(dxFile: DxFile, fileInfoDir: Map[String, (DxFile, DxFileDescribe)]): FurlDx = {
->>>>>>> 1458df46
     // Try the cache first; if the file isn't there, submit an API call.
     val (folder, name) = fileInfoDir.get(dxFile.id) match {
       case None =>
@@ -96,17 +89,9 @@
         FurlDx(s"${DX_URL_PREFIX}${fid}::${logicalName}", None, dxFile)
       case Some(proj) =>
         val projId = proj.getId
-<<<<<<< HEAD
-        FurlDx(
-            s"${DX_URL_PREFIX}${projId}:${fid}::${logicalName}",
-            Some(DxProject.getInstance(projId)),
-            dxFile
-        )
-=======
         FurlDx(s"${DX_URL_PREFIX}${projId}:${fid}::${logicalName}",
                Some(DxProject.getInstance(projId)),
                dxFile)
->>>>>>> 1458df46
     }
   }
 }