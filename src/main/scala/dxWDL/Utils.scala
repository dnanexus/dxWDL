package dxWDL

import com.dnanexus.{DXApplet, DXAPI, DXEnvironment, DXFile, DXJob, DXJSON, DXProject,
    IOClass, InputParameter, OutputParameter}
import com.fasterxml.jackson.databind.ObjectMapper
import com.fasterxml.jackson.databind.JsonNode
import com.fasterxml.jackson.databind.node.ObjectNode
import java.nio.charset.StandardCharsets
import java.nio.file.{Path, Paths, Files}
import java.util.Base64
import scala.collection.JavaConverters._
import scala.concurrent._
import scala.util.{Failure, Success}
import ExecutionContext.Implicits.global
import scala.sys.process._
import spray.json._
import wdl4s.wdl._
import wdl4s.wdl.expression._
import wdl4s.wdl.types._
import wdl4s.wdl.values._

// Exception used for AppInternError
class AppInternalException private(ex: RuntimeException) extends RuntimeException(ex) {
    def this(message:String) = this(new RuntimeException(message))
}

// Exception used for AppError
class AppException private(ex: RuntimeException) extends RuntimeException(ex) {
    def this(message:String) = this(new RuntimeException(message))
}

class UnboundVariableException private(ex: RuntimeException) extends RuntimeException(ex) {
    def this(varName: String) = this(new RuntimeException(s"Variable ${varName} is unbound"))
}

object Utils {
    // Information used to link applets that call other applets. For example, a scatter
    // applet calls applets that implement tasks.
    case class AppletLinkInfo(inputs: Map[String, WdlType], dxApplet: DXApplet)

    // A stand in for the DXWorkflow.Stage inner class (we don't have a constructor for it)
    case class DXWorkflowStage(id: String) {
        def getId() = id

        def getInputReference(inputName:String) : JsValue = {
            JsObject("$dnanexus_link" -> JsObject(
                         "stage" -> JsString(id),
                         "inputField" -> JsString(inputName)))
        }
        def getOutputReference(outputName:String) : JsValue = {
            JsObject("$dnanexus_link" -> JsObject(
                         "stage" -> JsString(id),
                         "outputField" -> JsString(outputName)))
        }
    }

    // Encapsulation of verbosity flags.
    //  on --       is the overall setting true/false
    //  keywords -- specific words to trace
    //  quiet:      if true, do not print warnings and informational messages
    case class Verbose(on: Boolean,
                       quiet: Boolean,
                       keywords: Set[String])

    // Topological sort mode of operation
    object TopoMode extends Enumeration {
        val Check, Sort, SortRelaxed = Value
    }

    object AppletLinkInfo {
        def writeJson(ali: AppletLinkInfo) : JsValue = {
            // Serialize applet input definitions, so they could be used
            // at runtime.
            val appInputDefs: Map[String, JsString] = ali.inputs.map{
                case (name, wdlType) => name -> JsString(wdlType.toWdlString)
            }.toMap
            JsObject(
                "id" -> JsString(ali.dxApplet.getId()),
                "inputs" -> JsObject(appInputDefs)
            )
        }

        def readJson(aplInfo: JsValue, dxProject: DXProject) = {
            val dxApplet = aplInfo.asJsObject.fields("id") match {
                case JsString(appletId) => DXApplet.getInstance(appletId, dxProject)
                case _ => throw new Exception("Bad JSON")
            }
            val inputDefs = aplInfo.asJsObject.fields("inputs").asJsObject.fields.map{
                case (key, JsString(wdlTypeStr)) => key -> WdlType.fromWdlString(wdlTypeStr)
                case _ => throw new Exception("Bad JSON")
            }.toMap
            AppletLinkInfo(inputDefs, dxApplet)
        }
    }

    val APPLET_LOG_MSG_LIMIT = 1000
    val CHECKSUM_PROP = "dxWDL_checksum"
<<<<<<< HEAD
    val DEFAULT_APPLET_TIMEOUT = 48
=======
    val COMMON = "common"
>>>>>>> 987b0dac
    val DOWNLOAD_RETRY_LIMIT = 3
    val DX_HOME = "/home/dnanexus"
    val DX_INSTANCE_TYPE_ATTR = "dx_instance_type"
    val DX_URL_PREFIX = "dx://"
    val FLAT_FILES_SUFFIX = "___dxfiles"
    val IF = "if"
    val INSTANCE_TYPE_DB_FILENAME = "instanceTypeDB.json"
    val INTERMEDIATE_RESULTS_FOLDER = "intermediate"
    val LOCAL_DX_FILES_CHECKPOINT_FILE = "localized_files.json"
    val DX_FUNCTIONS_FILES = "dx_functions_files.json"
    val LINK_INFO_FILENAME = "linking.json"
    val MAX_STRING_LEN = 8 * 1024     // Long strings cause problems with bash and the UI
    val MAX_NUM_FILES_MOVE_LIMIT = 1000
    val OUTPUT_SECTION = "outputs"
    val SCATTER = "scatter"
    val TASK_DOWNLOAD_INPUTS = "download_inputs"
    val TMP_VAR_NAME_PREFIX = "xtmp"
    val UPLOAD_RETRY_LIMIT = DOWNLOAD_RETRY_LIMIT

    lazy val dxEnv = DXEnvironment.create()

    // Substrings used by the compiler for encoding purposes
    val reservedSubstrings = List("___")

    // Prefixes used for generated applets
    val reservedAppletPrefixes = List(SCATTER, IF)

    lazy val execDirPath : Path = {
        val currentDir = System.getProperty("user.dir")
        val p = Paths.get(currentDir, "execution")
        Utils.safeMkdir(p)
        p
    }
    lazy val tmpDirPath : Path = {
        val p = Paths.get("/tmp/dxWDL_Runner/job_scratch_space")
        safeMkdir(p)
        p
    }
    lazy val appCompileDirPath : Path = {
        val p = Paths.get("/tmp/dxWDL_Compile")
        safeMkdir(p)
        p
    }

    // Running applets download files from the platform to
    // this location
    lazy val inputFilesDirPath : Path = {
        val p = execDirPath.resolve("inputs")
        safeMkdir(p)
        p
    }

    var tmpVarCnt = 0
    def genTmpVarName() : String = {
        val tmpVarName: String = s"${TMP_VAR_NAME_PREFIX}${tmpVarCnt}"
        tmpVarCnt = tmpVarCnt + 1
        tmpVarName
    }


    def isGeneratedVar(varName: String) : Boolean = {
        varName.startsWith(TMP_VAR_NAME_PREFIX)
    }

    // Is this a WDL type that maps to a native DX type?
    def isNativeDxType(wdlType: WdlType) : Boolean = {
        wdlType match {
            case WdlBooleanType | WdlIntegerType | WdlFloatType | WdlStringType | WdlFileType
                   | WdlArrayType(WdlBooleanType)
                   | WdlArrayType(WdlIntegerType)
                   | WdlArrayType(WdlFloatType)
                   | WdlArrayType(WdlStringType)
                   | WdlArrayType(WdlFileType) => true
            case WdlOptionalType(t) => isNativeDxType(t)
            case _ => false
        }
    }

    // Is a declaration of a task/workflow an input for the
    // compiled dx:applet/dx:workflow ?
    //
    // Examples:
    //   File x
    //   String y = "abc"
    //   Float pi = 3 + .14
    //   Int? z = 3
    //
    // x - must be provided as an applet input
    // y, pi -- calculated, non inputs
    // z - is an input with a default value
    def declarationIsInput(decl: DeclarationInterface) : Boolean = {
        (decl.expression, decl.wdlType) match {
            case (None,_) => true
            case (Some(_), WdlOptionalType(_)) => true
            case (_,_) => false
        }
    }

    // where script files are placed and generated
    def getMetaDirPath() : Path = {
        val p = execDirPath.resolve("meta")
        p
    }

    // Used to convert into the JSON datatype used by dxjava
    val objMapper : ObjectMapper = new ObjectMapper()

    // Get the dx:classes for inputs and outputs
    def loadExecInfo : (Map[String, IOClass], Map[String, IOClass]) = {
        val dxapp : DXApplet = dxEnv.getJob().describe().getApplet()
        val desc : DXApplet.Describe = dxapp.describe()
        val inputSpecRaw: List[InputParameter] = desc.getInputSpecification().asScala.toList
        val inputSpec:Map[String, IOClass] = inputSpecRaw.map(
            iSpec => iSpec.getName -> iSpec.getIOClass
        ).toMap
        val outputSpecRaw: List[OutputParameter] = desc.getOutputSpecification().asScala.toList
        val outputSpec:Map[String, IOClass] = outputSpecRaw.map(
            iSpec => iSpec.getName -> iSpec.getIOClass
        ).toMap

        // remove auxiliary fields
        (inputSpec.filter{ case (fieldName,_) => !fieldName.endsWith(FLAT_FILES_SUFFIX) },
         outputSpec.filter{ case (fieldName,_) => !fieldName.endsWith(FLAT_FILES_SUFFIX) })
    }

    // Create a file from a string
    def writeFileContent(path : Path, str : String) : Unit = {
        Files.write(path, str.getBytes(StandardCharsets.UTF_8))
    }

    def readFileContent(path : Path) : String = {
        // Java 8 Example - Uses UTF-8 character encoding
        val lines = Files.readAllLines(path, StandardCharsets.UTF_8).asScala.toList
        val sb = new StringBuilder(1024)
        lines.foreach{ line =>
            sb.append(line)
            sb.append("\n")
        }
        sb.toString
    }

    def exceptionToString(e : Throwable) : String = {
        val sw = new java.io.StringWriter
        e.printStackTrace(new java.io.PrintWriter(sw))
        sw.toString
    }

    // Convert from spray-json to jackson JsonNode
    def jsonNodeOfJsValue(jsValue : JsValue) : JsonNode = {
        val s : String = jsValue.prettyPrint
        objMapper.readTree(s)
    }

    // Convert from jackson JsonNode to spray-json
    def jsValueOfJsonNode(jsNode : JsonNode) : JsValue = {
        jsNode.toString().parseJson
    }

    // Create a dx link to a field in a job.
    def makeJBOR(jobId : String, fieldName :  String) : JsValue = {
        val oNode : ObjectNode =
            DXJSON.getObjectBuilder().put("job", jobId).put("field", fieldName).build()
        // convert from ObjectNode to JsValue
        oNode.toString().parseJson
    }

    def runSubJob(entryPoint:String,
                  instanceType:Option[String],
                  inputs:JsValue,
                  dependsOn: Vector[DXJob]) : DXJob = {
        val fields = Map(
            "function" -> JsString(entryPoint),
            "input" -> inputs
        )
        val instanceFields = instanceType match {
            case None => Map.empty
            case Some(iType) =>
                Map("systemRequirements" -> JsObject(
                        entryPoint -> JsObject("instanceType" -> JsString(iType))
                    ))
        }
        val dependsFields =
            if (dependsOn.isEmpty) {
                Map.empty
            } else {
                val jobIds = dependsOn.map{ dxJob => JsString(dxJob.getId) }.toVector
                Map("dependsOn" -> JsArray(jobIds))
            }
        val req = JsObject(fields ++ instanceFields ++ dependsFields)
        System.err.println(s"subjob request=${req.prettyPrint}")
        val retval: JsonNode = DXAPI.jobNew(jsonNodeOfJsValue(req), classOf[JsonNode])
        val info: JsValue =  Utils.jsValueOfJsonNode(retval)
        val id:String = info.asJsObject.fields.get("id") match {
            case Some(JsString(x)) => x
            case _ => throw new AppInternalException(
                s"Bad format returned from jobNew ${info.prettyPrint}")
        }
        DXJob.getInstance(id)
    }

        // dx does not allow dots in variable names, so we
        // convert them to underscores.
    def transformVarName(varName: String) : String = {
        varName.replaceAll("\\.", "_")
    }

    // Dots are illegal in applet variable names. For example,
    // "Add.sum" must be encoded. As a TEMPORARY hack, we convert
    // dots into "___".
    def encodeAppletVarName(varName : String) : String = {
        // Make sure the variable does not already have the "___"
        // sequence.
        reservedSubstrings.foreach{ s =>
            if (varName contains s)
                throw new Exception(s"Variable ${varName} includes the reserved substring ${s}")
        }
        if (varName contains ".")
            throw new Exception(s"Variable ${varName} includes the illegal symbol \\.")
        varName
    }

    // recursive directory delete
    //    http://stackoverflow.com/questions/25999255/delete-directory-recursively-in-scala
    def deleteRecursive(file : java.io.File) : Unit = {
        if (file.isDirectory) {
            Option(file.listFiles).map(_.toList).getOrElse(Nil).foreach(deleteRecursive(_))
        }
        file.delete
    }

    def safeMkdir(path : Path) : Unit = {
        if (!Files.exists(path)) {
            Files.createDirectories(path)
        } else {
            // Path exists, make sure it is a directory, and not a file
            if (!Files.isDirectory(path))
                throw new Exception(s"Path ${path} exists, but is not a directory")
        }
    }

    // Add a suffix to a filename, before the regular suffix. For example:
    //  xxx.wdl -> xxx.simplified.wdl
    def replaceFileSuffix(src: Path, suffix: String) : String = {
        val fName = src.toFile().getName()
        val index = fName.lastIndexOf('.')
        if (index == -1) {
            fName + suffix
        }
        else {
            val prefix = fName.substring(0, index)
            prefix + suffix
        }
    }

    def taskOfCall(call : WdlCall) : WdlTask = {
        call.callable match {
            case task: WdlTask => task
            case workflow: WdlWorkflow =>
                throw new AppInternalException(s"Workflows are not support in calls ${call.callable}")
        }
    }

    def callUniqueName(call : WdlCall) : String = {
        val retval = call.alias match {
            case Some(x) => x
            case None => Utils.taskOfCall(call).name
        }
        assert(retval == call.unqualifiedName)
        retval
    }


    def base64Encode(buf: String) : String = {
        Base64.getEncoder.encodeToString(buf.getBytes(StandardCharsets.UTF_8))
    }

    def base64Decode(buf64: String) : String = {
        val ba : Array[Byte] = Base64.getDecoder.decode(buf64.getBytes(StandardCharsets.UTF_8))
        ba.map(x => x.toChar).mkString
    }

    // Marshal an arbitrary WDL value, such as a ragged array,
    // into a scala string.
    //
    // We encode as base64, to remove special characters. This allows
    // embedding the resulting string as a field in a JSON document.
    def marshal(v: WdlValue) : String = {
        val js = JsArray(
            JsString(v.wdlType.toWdlString),
            JsString(v.toWdlString)
        )
        base64Encode(js.compactPrint)
    }

    // reverse of [marshal]
    def unmarshal(buf64 : String) : WdlValue = {
        val buf = base64Decode(buf64)
        buf.parseJson match {
            case JsArray(vec) if (vec.length == 2) =>
                (vec(0), vec(1)) match {
                    case (JsString(wTypeStr), JsString(wValueStr)) =>
                        val wType : WdlType = WdlType.fromWdlString(wTypeStr)
                        try {
                            wType.fromWdlString(wValueStr)
                        } catch {
                            case e: Throwable =>
                                wType match {
                                    case WdlOptionalType(t) =>
                                        System.err.println(s"Error unmarshalling wdlType=${wType.toWdlString}")
                                        System.err.println(s"Value=${wValueStr}")
                                        System.err.println(s"Trying again with type=${t.toWdlString}")
                                        t.fromWdlString(wValueStr)
                                    case _ =>
                                        throw e
                                }
                        }
                    case _ => throw new AppInternalException(s"JSON vector should have two strings ${buf}")
                }
            case _ => throw new AppInternalException(s"Error unmarshalling json value ${buf}")
        }
    }

    // Job input, output,  error, and info files are located relative to the home
    // directory
    def jobFilesOfHomeDir(homeDir : Path) : (Path, Path, Path, Path) = {
        val jobInputPath = homeDir.resolve("job_input.json")
        val jobOutputPath = homeDir.resolve("job_output.json")
        val jobErrorPath = homeDir.resolve("job_error.json")
        val jobInfoPath = homeDir.resolve("dnanexus-executable.json")
        (jobInputPath, jobOutputPath, jobErrorPath, jobInfoPath)
    }

    // In a block, split off the beginning declarations, from the rest.
    // For example, the scatter block below, will be split into
    // the top two declarations, and the other calls.
    // scatter (unmapped_bam in flowcell_unmapped_bams) {
    //    String sub_strip_path = "gs://.*/"
    //    String sub_strip_unmapped = unmapped_bam_suffix + "$"
    //    call SamToFastqAndBwaMem {..}
    //    call MergeBamAlignment {..}
    // }
    def splitBlockDeclarations(children: List[Scope]) :
            (List[Declaration], List[Scope]) = {
        def collect(topDecls: List[Declaration],
                    rest: List[Scope]) : (List[Declaration], List[Scope]) = {
            rest match {
                case hd::tl =>
                    hd match {
                        case decl: Declaration =>
                            collect(decl :: topDecls, tl)
                        // Next element is not a declaration
                        case _ => (topDecls, rest)
                    }
                // Got to the end of the children list
                case Nil => (topDecls, rest)
            }
        }

        val (decls, rest) = collect(Nil, children)
        (decls.reverse, rest)
    }


    // describe a project, and extract fields that not currently available
    // through dxjava.
    def projectDescribeExtraInfo(dxProject: DXProject) : (String,String) = {
        val rep = DXAPI.projectDescribe(dxProject.getId(), classOf[JsonNode])
        val jso:JsObject = Utils.jsValueOfJsonNode(rep).asJsObject

        val billTo = jso.fields.get("billTo") match {
            case Some(JsString(x)) => x
            case _ => throw new Exception(
                s"Failed to get billTo from project ${dxProject.getId()}")
        }
        val region = jso.fields.get("region") match {
            case Some(JsString(x)) => x
            case _ => throw new Exception(
                s"Failed to get region from project ${dxProject.getId()}")
        }
        (billTo,region)
    }

    // Run a child process and collect stdout and stderr into strings
    def execCommand(cmdLine : String, timeout: Option[Int]) : (String, String) = {
        val cmds = Seq("/bin/sh", "-c", cmdLine)
        val outStream = new StringBuilder()
        val errStream = new StringBuilder()
        val logger = ProcessLogger(
            (o: String) => { outStream.append(o ++ "\n") },
            (e: String) => { errStream.append(e ++ "\n") }
        )

        val p : Process = Process(cmds).run(logger, false)
        timeout match {
            case None =>
                // blocks, and returns the exit code. Does NOT connect
                // the standard in of the child job to the parent
                val retcode = p.exitValue()
                if (retcode != 0) {
                    System.err.println(s"STDOUT: ${outStream.toString()}")
                    System.err.println(s"STDERR: ${errStream.toString()}")
                    throw new Exception(s"Error running command ${cmdLine}")
                }
            case Some(nSec) =>
                val f = Future(blocking(p.exitValue()))
                try {
                    Await.result(f, duration.Duration(nSec, "sec"))
                } catch {
                    case _: TimeoutException =>
                        p.destroy()
                        throw new Exception(s"Timeout exceeded (${nSec} seconds)")
                }
        }
        (outStream.toString(), errStream.toString())
    }


    // download a file from the platform to a path on the local disk.
    //
    // Note: this function assumes that the target path does not exist yet
    def downloadFile(path: Path, dxfile: DXFile) : Unit = {
        def downloadOneFile(path: Path, dxfile: DXFile, counter: Int) : Boolean = {
            val fid = dxfile.getId()
            try {
                // Use dx download
                val dxDownloadCmd = s"dx download ${fid} -o ${path.toString()}"
                System.err.println(s"--  ${dxDownloadCmd}")
                val (outmsg, errmsg) = execCommand(dxDownloadCmd, None)

                true
            } catch {
                case e: Throwable =>
                    if (counter < DOWNLOAD_RETRY_LIMIT)
                        false
                    else throw e
            }
        }
        val dir = path.getParent()
        if (dir != null) {
            if (!Files.exists(dir))
                Files.createDirectories(dir)
        }
        var rc = false
        var counter = 0
        while (!rc && counter < DOWNLOAD_RETRY_LIMIT) {
            System.err.println(s"downloading file ${path.toString} (try=${counter})")
            rc = downloadOneFile(path, dxfile, counter)
            counter = counter + 1
        }
        if (!rc)
            throw new Exception(s"Failure to download file ${path}")
    }

    // Upload a local file to the platform, and return a json link
    def uploadFile(path: Path) : JsValue = {
        if (!Files.exists(path))
            throw new AppInternalException(s"Output file ${path.toString} is missing")
        def uploadOneFile(path: Path, counter: Int) : Option[String] = {
            try {
                // shell out to dx upload
                val dxUploadCmd = s"dx upload ${path.toString} --brief"
                System.err.println(s"--  ${dxUploadCmd}")
                val (outmsg, errmsg) = execCommand(dxUploadCmd, None)
                if (!outmsg.startsWith("file-"))
                    return None
                Some(outmsg.trim())
            } catch {
                case e: Throwable =>
                    if (counter < UPLOAD_RETRY_LIMIT)
                        None
                    else throw e
            }
        }

        var counter = 0
        while (counter < UPLOAD_RETRY_LIMIT) {
            System.err.println(s"upload file ${path.toString} (try=${counter})")
            uploadOneFile(path, counter) match {
                case Some(fid) =>
                    val v = s"""{ "$$dnanexus_link": "${fid}" }"""
                    return v.parseJson
                case None => ()
            }
            counter = counter + 1
        }
        throw new Exception(s"Failure to upload file ${path}")
    }

    // Parse a dnanexus file descriptor. Examples:
    //
    // "$dnanexus_link": {
    //    "project": "project-BKJfY1j0b06Z4y8PX8bQ094f",
    //    "id": "file-BKQGkgQ0b06xG5560GGQ001B"
    //   }
    //
    //  {"$dnanexus_link": "file-F0J6JbQ0ZvgVz1J9q5qKfkqP"}
    //
    def dxFileOfJsValue(jsValue : JsValue) : DXFile = {
        val innerObj = jsValue match {
            case JsObject(fields) =>
                fields.get("$dnanexus_link") match {
                    case None => throw new AppInternalException(s"Non-dxfile json $jsValue")
                    case Some(x) => x
                }
            case  _ =>
                throw new AppInternalException(s"Non-dxfile json $jsValue")
        }

        val (fid, projId) : (String, Option[String]) = innerObj match {
            case JsString(fid) =>
                // We just have a file-id
                (fid, None)
            case JsObject(linkFields) =>
                // file-id and project-id
                val fid =
                    linkFields.get("id") match {
                        case Some(JsString(s)) => s
                        case _ => throw new AppInternalException(s"No file ID found in $jsValue")
                    }
                linkFields.get("project") match {
                    case Some(JsString(pid : String)) => (fid, Some(pid))
                    case _ => (fid, None)
                }
            case _ =>
                throw new AppInternalException(s"Could not parse a dxlink from $innerObj")
        }

        projId match {
            case None => DXFile.getInstance(fid)
            case Some(pid) => DXFile.getInstance(fid, DXProject.getInstance(pid))
        }
    }

    // types
    def isOptional(t: WdlType) : Boolean = {
        t match {
            case WdlOptionalType(_) => true
            case t => false
        }
    }

    // We need to deal with types like:
    //     Int??, Array[File]??
    def stripOptional(t: WdlType) : WdlType = {
        t match {
            case WdlOptionalType(x) => stripOptional(x)
            case x => x
        }
    }

    def stripArray(t: WdlType) : WdlType = {
        t match {
            case WdlArrayType(x) => x
            case _ => throw new Exception(s"WDL type $t is not an array")
        }
    }

    // Replace all special json characters from with a white space.
    def sanitize(s : String) : String = {
        def sanitizeChar(ch: Char) : String = ch match {
            case '}' => " "
            case '{' => " "
            case '$' => " "
            case '/' => " "
            case '\\' => " "
            case '\"' => " "
            case '\'' => " "
            case _ if (ch.isLetterOrDigit) => ch.toString
            case _ if (ch.isControl) =>  " "
            case _ => ch.toString
        }
        if (s != null)
            s.flatMap(sanitizeChar)
        else
            ""
    }

    // Logging output for applets at runtime
    def appletLog(msg:String) : Unit = {
        val shortMsg =
            if (msg.length > APPLET_LOG_MSG_LIMIT)
                "Message is too long for logging"
            else
                msg
        System.err.println(shortMsg)
    }

    // Used by the compiler to provide more information to the user
    def trace(verbose: Boolean, msg: String) : Unit = {
        if (!verbose)
            return
        System.err.println(msg)
    }

    def warning(verbose:Verbose, msg:String) : Unit = {
        if (verbose.quiet)
            return;
        System.err.println(msg)
    }

    // coerce a WDL value to the required type (if needed)
    def cast(wdlType: WdlType, v: WdlValue, varName: String) : WdlValue = {
        val retVal =
            if (v.wdlType != wdlType) {
                // we need to convert types
                //System.err.println(s"Casting variable ${varName} from ${v.wdlType} to ${wdlType}")
                wdlType.coerceRawValue(v).get
            } else {
                // no need to change types
                v
            }
        assert(retVal.wdlType == wdlType)
        retVal
    }

    // This code is based on the lookupType method in the WdlNamespace trait
    //   https://github.com/broadinstitute/wdl4s/blob/develop/wom/src/main/scala/wdl/WdlNamespace.scala
    //
    // It handles the case where the scatter collection is not an
    // array.
    //
    def lookupType(from: Scope)(n: String): WdlType = {
        val resolved:Option[WdlGraphNode] = from.resolveVariable(n)
        //System.err.println(s"resolved=${resolved}")
        val wdlType = resolved match {
            case Some(d: DeclarationInterface) => d.relativeWdlType(from)
            case Some(c: WdlCall) => WdlCallOutputsObjectType(c)
            case Some(s: Scatter) => s.collection.evaluateType(lookupType(s),
                                                               new WdlStandardLibraryFunctionsType,
                                                               Option(from)) match {
                case Success(a: WdlArrayType) =>
                    // Collection is an array
                    a.memberType
                case Success(WdlMapType(kType,vType)) =>
                    // Collection is a map
                    WdlPairType(kType, vType)
                case Success(other) =>
                    throw new Exception(
                        s"""|Variable $n references a scatter block ${s.fullyQualifiedName},
                            |but the collection evaluates to ${other.toWdlString}"""
                            .stripMargin.replaceAll("\n", " "))
                case Failure(f) =>
                    throw f
            }
            case Some(_: WdlNamespace) => WdlNamespaceType

            case _ =>
                throw new Exception(s"Could not resolve $n from scope ${from.fullyQualifiedName}")
        }
        //System.err.println(s"lookupType(${n}) = ${wdlType.toWdlString}")
        wdlType
    }
}<|MERGE_RESOLUTION|>--- conflicted
+++ resolved
@@ -95,11 +95,7 @@
 
     val APPLET_LOG_MSG_LIMIT = 1000
     val CHECKSUM_PROP = "dxWDL_checksum"
-<<<<<<< HEAD
-    val DEFAULT_APPLET_TIMEOUT = 48
-=======
     val COMMON = "common"
->>>>>>> 987b0dac
     val DOWNLOAD_RETRY_LIMIT = 3
     val DX_HOME = "/home/dnanexus"
     val DX_INSTANCE_TYPE_ATTR = "dx_instance_type"
@@ -115,7 +111,6 @@
     val MAX_NUM_FILES_MOVE_LIMIT = 1000
     val OUTPUT_SECTION = "outputs"
     val SCATTER = "scatter"
-    val TASK_DOWNLOAD_INPUTS = "download_inputs"
     val TMP_VAR_NAME_PREFIX = "xtmp"
     val UPLOAD_RETRY_LIMIT = DOWNLOAD_RETRY_LIMIT
 
@@ -190,7 +185,7 @@
     // x - must be provided as an applet input
     // y, pi -- calculated, non inputs
     // z - is an input with a default value
-    def declarationIsInput(decl: DeclarationInterface) : Boolean = {
+    def declarationIsInput(decl: Declaration) : Boolean = {
         (decl.expression, decl.wdlType) match {
             case (None,_) => true
             case (Some(_), WdlOptionalType(_)) => true
