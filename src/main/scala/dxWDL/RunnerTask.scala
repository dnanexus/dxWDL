--- conflicted
+++ resolved
@@ -251,13 +251,9 @@
             fifoCount += 1
             val dxFileId = WdlVarLinks.getFileId(wvl)
             val bashSnippet:String =
-                                s"""|mkfifo ${fifo.toString}
+                s"""|mkfifo ${fifo.toString}
                     |dx cat ${dxFileId} > ${fifo.toString} &
-<<<<<<< HEAD
-                                    |""".stripMargin
-=======
                     |""".stripMargin
->>>>>>> 8c6f394c
             (WdlSingleFile(fifo.toString), bashSnippet)
         }
 
@@ -289,24 +285,8 @@
         // prematurely, which can be show up as an error. We need to
         // tolerate this case.
         val bashEpilog = ""
-<<<<<<< HEAD
         //            "wait ${background_pids[@]}"
-        /*            """|echo "robust wait for ${background_pids[@]}"
-=======
-//            "wait ${background_pids[@]}"
-/*            """|echo "robust wait for ${background_pids[@]}"
->>>>>>> 8c6f394c
-               |for pid in ${background_pids[@]}; do
-               |  while [[ ( -d /proc/$pid ) && ( -z `grep zombie /proc/$pid/status` ) ]]; do
-               |    sleep 10
-               |    echo "waiting for $pid"
-               |  done
-               |done
-<<<<<<< HEAD
-         |""".stripMargin.trim + "\n" */
-=======
-               |""".stripMargin.trim + "\n" */
->>>>>>> 8c6f394c
+
         val inputsWithPipes = m.map{ case (varName, (_,bValue)) => varName -> bValue }.toMap
         val bashPrologEpilog =
             if (fifoCount == 0) {
@@ -356,11 +336,7 @@
                     |""".stripMargin.trim + "\n"
             } else {
                 val cdHome = s"cd ${Utils.DX_HOME}"
-<<<<<<< HEAD
                 val cmdLines: List[String] = bashPrologEpilog match {
-=======
-                var cmdLines: List[String] = bashPrologEpilog match {
->>>>>>> 8c6f394c
                     case None =>
                         List(cdHome, shellCmd)
                     case Some((bashProlog, bashEpilog)) =>
