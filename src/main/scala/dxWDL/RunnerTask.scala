/** Run a wdl task.

In the example below, we want to run the Add task in a dx:applet.

task Add {
    Int a
    Int b

    command {
        echo $((a + b))
    }
    output {
        Int sum = read_int(stdout())
    }
}

  */

package dxWDL

import com.dnanexus.{DXAPI, DXApplet, DXEnvironment, DXFile, DXJob, DXJSON, DXProject}
import com.fasterxml.jackson.databind.JsonNode
import com.fasterxml.jackson.databind.node.ObjectNode
import java.io.PrintStream
import java.nio.file.{Path, Paths, Files}
import scala.collection.mutable.HashMap
import scala.collection.JavaConverters._
import spray.json._
import spray.json.DefaultJsonProtocol
import wdl4s.AstTools._
import wdl4s.expression.{WdlStandardLibraryFunctionsType, WdlStandardLibraryFunctions}
import wdl4s.types._
import wdl4s.values._
import wdl4s.{Call, Declaration, WdlNamespaceWithWorkflow, Task, TaskOutput, WdlExpression, WdlNamespace, Workflow}
import wdl4s.WdlExpression.AstForExpressions

object RunnerTask {
    // Stream where to emit debugging information. By default,
    // goes to stderr on the instance. Requires reconfiguration
    // in unit test environments
    var errStream: PrintStream = System.err
    def setErrStream(err: PrintStream) = {
        errStream = err
    }

    def getMetaDir() = {
        val metaDir = Utils.getMetaDirPath()
        Utils.safeMkdir(metaDir)
        metaDir
    }

    def evalDeclarations(task : Task, taskInputs : Map[String, WdlValue])
            : Map[Declaration, WdlValue] = {
        var env = taskInputs
        def lookup(varName : String) : WdlValue =
            env.get(varName) match {
                case Some(x) => x
                case None => throw new UnboundVariableException(varName)
            }

        def evalDecl(decl : Declaration) : Option[WdlValue] = {
            (decl.wdlType, decl.expression) match {
                // optional input
                case (WdlOptionalType(_), None) =>
                    taskInputs.get(decl.unqualifiedName) match {
                        case None => None
                        case Some(x) => Some(x)
                    }

                    // compulsory input.
                    // Here, we fail if an input has not been provided. This
                    // is not the Cromwell behavior, which allows unbound variables,
                    // as long as they are not accessed.
                case (_, None) =>
                    taskInputs.get(decl.unqualifiedName) match {
                        case None => throw new UnboundVariableException(decl.unqualifiedName)
                        case Some(x) => Some(x)
                    }

                // declaration to evaluate, not an input
                case (_, Some(expr)) =>
                    val v : WdlValue = expr.evaluate(lookup, DxFunctions).get
                    Some(v)
            }
        }

        // evaluate the declarations, and discard any optionals that did not have an
        // input
        task.declarations.map{ decl =>
            evalDecl(decl) match {
                case None => None
                case Some(v) => Some(decl, v)
            }
        }.flatten.toMap
    }

    // evaluate Task output expressions
    def evalTaskOutputs(task : Task,
                        inputs : Map[String, WdlValue]) : Seq[(String, WdlType, WdlValue)] = {
        def lookup(varName : String) : WdlValue =
            inputs.get(varName) match {
                case Some(x) => x
                case None => throw new AppInternalException(s"No value found for variable ${varName}")
            }
        def evalTaskOutput(tso: TaskOutput, expr: WdlExpression) : (String, WdlType, WdlValue) = {
            val v : WdlValue = expr.evaluate(lookup, DxFunctions).get
            (tso.unqualifiedName, tso.wdlType, v)
        }
        task.outputs.map { case outdef =>
            outdef.expression match {
                case Some(expr) if Utils.isOptional(outdef.wdlType) =>
                    // An optional output, it could be missing
                    try {
                        Some(evalTaskOutput(outdef, expr))
                    } catch {
                        case e: Throwable => None
                    }
                case Some(expr) =>
                    // Compulsory output
                    Some(evalTaskOutput(outdef, expr))
                case None =>
                    throw new AppInternalException("Output has no evaluating expression")
            }
        }.flatten
    }

    // serialize the task inputs to json, and then write to a file.
    def writeEnvToDisk(env : Map[String, WdlValue]) : Unit = {
        val m : Map[String, JsValue] = env.map{ case(varName, wdlValue) =>
            (varName, JsString(Utils.marshal(wdlValue)))
        }.toMap
        val buf = (JsObject(m)).prettyPrint
        val inputVarsPath = getMetaDir().resolve("inputVars.json")
        Utils.writeFileContent(inputVarsPath, buf)
    }

    def readTaskDeclarationsFromDisk() : Map[String, WdlValue] = {
        val inputVarsPath = getMetaDir().resolve("inputVars.json")
        val buf = Utils.readFileContent(inputVarsPath)
        val json : JsValue = buf.parseJson
        val m = json match {
            case JsObject(m) => m
            case _ => throw new Exception("Serialized task inputs not a json object")
        }
        m.map { case (key, jsVal) =>
            val wdlValue = jsVal match {
                case JsString(s) => Utils.unmarshal(s)
                case _ => throw new Exception("Serialized task inputs not a json object")
            }
            key -> wdlValue
        }.toMap
    }

    // Upload output files as a consequence
    def writeJobOutputs(jobOutputPath : Path,
                        outputs : Seq[(String, WdlType, WdlValue)]) : Unit = {
        // convert the WDL values to JSON
        val jsOutputs : Seq[(String, JsValue)] = outputs.map {
            case (key,wdlType,wdlValue) =>
                val wvl = WdlVarLinks.apply(wdlType, wdlValue)
                val l = WdlVarLinks.genFields(wvl, key)
                l.map{ case (x,y) => (x, Utils.jsValueOfJsonNode(y)) }
        }.flatten
        val json = JsObject(jsOutputs.toMap)
        val ast_pp = json.prettyPrint
        errStream.println(s"writeJobOutputs ${ast_pp}")
        // write to the job outputs
        Utils.writeFileContent(jobOutputPath, ast_pp)
    }

    def writeSubmitBashScript(task: Task,
                              env: Map[String, WdlValue]) : Unit = {
        // Figure out if docker is used. If so, it is specifed by an
        // expression that requires evaluation.
        val docker: Option[String] =
            task.runtimeAttributes.attrs.get("docker") match {
                case None => None
                case Some(expr) =>
                    def lookup(varName : String) : WdlValue =
                        env.get(varName) match {
                            case Some(x) => x
                            case None => throw new AppInternalException(s"No value found for variable ${varName}")
                        }
                    val v : WdlValue = expr.evaluate(lookup, DxFunctions).get
                    v match {
                        case WdlString(s) => Some(s)
                        case _ => throw new AppInternalException(
                            "docker is not a string expression ${v.toWdlString}")
                    }
            }

        docker match {
            case None => ()
            case Some(imgName) =>
                // The user wants to use a docker container with the
                // image [imgName]. We implement this with dx-docker.
                // There may be corner cases where the image will run
                // into permission limitations due to security.
                //
                // Map the home directory into the container, so that
                // we can reach the result files, and upload them to
                // the platform.
                val DX_HOME = Utils.DX_HOME
                val dockerRunPath = getMetaDir().resolve("script.submit")
                val dockerRunScript = s"""|#!/bin/bash -ex
<<<<<<< HEAD
                                          |dx-docker run -v ${DX_HOME}:${DX_HOME} ${imgName} /bin/bash $${HOME}/execution/meta/script""".stripMargin.trim
                errStream.println(s"writing docker run script to ${dockerRunPath}")
=======
                                          |dx-docker run --entrypoint /bin/bash -v ${DX_HOME}:${DX_HOME} ${imgName} $${HOME}/execution/meta/script""".stripMargin.trim
                System.err.println(s"writing docker run script to ${dockerRunPath}")
>>>>>>> f0b0fc4e
                Utils.writeFileContent(dockerRunPath, dockerRunScript)
                dockerRunPath.toFile.setExecutable(true)
        }
    }

    def writeBashScript(task: Task,
                        inputs: Map[Declaration, WdlValue]) {
        val metaDir = getMetaDir()
        val scriptPath = metaDir.resolve("script")
        val stdoutPath = metaDir.resolve("stdout")
        val stderrPath = metaDir.resolve("stderr")
        val rcPath = metaDir.resolve("rc")

        // instantiate the command
        val shellCmd : String = task.instantiateCommand(inputs, DxFunctions).get

        // This is based on Cromwell code from
        // [BackgroundAsyncJobExecutionActor.scala].  Generate a bash
        // script that captures standard output, and standard
        // error. We need to be careful to pipe stdout/stderr to the
        // parent stdout/stderr, and not lose the result code of the
        // shell command. Notes on bash magic symbols used here:
        //
        //  Symbol  Explanation
        //    >     redirect stdout
        //    2>    redirect stderr
        //    <     redirect stdin
        //
        val script =
            if (shellCmd.isEmpty) {
                s"""|#!/bin/bash
                    |echo 0 > ${rcPath}
                    |""".stripMargin.trim + "\n"
            } else {
                s"""|#!/bin/bash
                    |(
                    |if [ -d ${Utils.DX_HOME} ]; then
                    |  cd ${Utils.DX_HOME}
                    |fi
                    |${shellCmd}
                    |) \\
                    |  > >( tee ${stdoutPath} ) \\
                    |  2> >( tee ${stderrPath} >&2 )
                    |echo $$? > ${rcPath}
                    |""".stripMargin.trim + "\n"
            }
        errStream.println(s"writing bash script to ${scriptPath}")
        Utils.writeFileContent(scriptPath, script)
    }

    def prologCore(task: Task, inputs: Map[String, WdlValue]) : Unit = {
        val topDecls = evalDeclarations(task, inputs)

        // Write shell script to a file. It will be executed by the dx-applet code
        writeBashScript(task, topDecls)

        // write the script that launches the shell script. It could be a docker
        // image.
        writeSubmitBashScript(task, inputs)

        // serialize the environment, so we don't have to calculate it again in
        // the epilog
        val env = topDecls.map{ case (decl, wdlValue) => decl.unqualifiedName -> wdlValue}.toMap
        writeEnvToDisk(env)
    }

    // Calculate the input variables for the task, download the input files,
    // and build a shell script to run the command.
    def prolog(task: Task,
               jobInputPath : Path,
               jobOutputPath : Path,
               jobInfoPath: Path) : Unit = {
        // Extract types for the inputs
        val (inputTypes,_) = Utils.loadExecInfo(Utils.readFileContent(jobInfoPath))
        errStream.println(s"WdlType mapping =${inputTypes}")

        // Read the job input file
        val inputLines : String = Utils.readFileContent(jobInputPath)
        var inputWvls = WdlVarLinks.loadJobInputsAsLinks(inputLines, inputTypes)

        // convert to WDL values.
        //
        // Download any files now, because we do not know what will be
        // accessed in the shell command. It will not be possible to
        // download on-demand when the shell command runs.
        val inputs = inputWvls.map{ case (key, wvl) =>
            key -> WdlVarLinks.eval(wvl, true)
        }.toMap
        prologCore(task, inputs)
    }

    def epilogCore(task: Task) : Seq[(String, WdlType, WdlValue)]  = {
        val taskInputs : Map[String, WdlValue] = readTaskDeclarationsFromDisk()
        // evaluate outputs
        evalTaskOutputs(task, taskInputs)
    }

    def epilog(task: Task,
               jobInputPath : Path,
               jobOutputPath : Path,
               jobInfoPath: Path) : Unit = {
        val outputs : Seq[(String, WdlType, WdlValue)] = epilogCore(task)
        writeJobOutputs(jobOutputPath, outputs)
    }



    // Evaluate the runtime expressions, and figure out which instance type
    // this task requires.
    def calcInstanceType(task: Task,
                         taskInputs: Map[String, WdlVarLinks],
                         instanceTypeDB: InstanceTypeDB) : String = {
        // input variables that were already calculated
        val env = HashMap.empty[String, WdlValue]
        def lookup(varName : String) : WdlValue = {
            env.get(varName) match {
                case Some(x) => x
                case None =>
                    // value not evaluated yet, calculate and keep in cache
                    taskInputs.get(varName) match {
                        case Some(wvl) =>
                            env(varName) = WdlVarLinks.eval(wvl, true)
                            env(varName)
                        case None => throw new UnboundVariableException(varName)
                    }
            }
        }
        def evalAttr(attrName: String) : Option[WdlValue] = {
            task.runtimeAttributes.attrs.get(attrName) match {
                case None => None
                case Some(expr) =>
                    Some(expr.evaluate(lookup, DxFunctions).get)
            }
        }

        val memory = evalAttr("memory")
        val diskSpace = evalAttr("disks")
        val cores = evalAttr("cpu")
        val instanceType = instanceTypeDB.apply(memory, diskSpace, cores)
        errStream.println(s"""|calcInstanceType memory=${memory} disk=${diskSpace}
                               |cores=${cores} instancetype=${instanceType}"""
                               .stripMargin.replaceAll("\n", " "))
        instanceType
    }

    def relaunchBuildInputs(inputWvls: Map[String, WdlVarLinks]) : ObjectNode = {
        var builder : DXJSON.ObjectBuilder = DXJSON.getObjectBuilder()
        inputWvls.foreach{ case (varName, wvl) =>
            WdlVarLinks.genFields(wvl, varName).foreach{ case (fieldName, jsNode) =>
                builder = builder.put(fieldName, jsNode)
            }
        }
        builder.build()
    }

    def runSubJob(entryPoint:String, instanceType:String, inputs:ObjectNode) : DXJob = {
        val req: ObjectNode = DXJSON.getObjectBuilder()
            .put("function", entryPoint)
            .put("input", inputs)
            .put("systemRequirements",
                 DXJSON.getObjectBuilder().put(entryPoint,
                                               DXJSON.getObjectBuilder()
                                                   .put("instanceType", instanceType)
                                                   .build())
                     .build())
            .build()
        val retval: JsonNode = DXAPI.jobNew(req, classOf[JsonNode])
        val info: JsValue =  Utils.jsValueOfJsonNode(retval)
        val id:String = info.asJsObject.fields.get("id") match {
            case Some(JsString(x)) => x
            case _ => throw new AppInternalException(
                s"Bad format returned from jobNew ${info.prettyPrint}")
        }
        DXJob.getInstance(id)
    }

    /** The runtime attributes need to be calculated at runtime. Evaluate them,
      *  determine the instance type [xxxx], and relaunch the job on [xxxx]
      */
    def relaunch(task: Task,
                 jobInputPath : Path,
                 jobOutputPath : Path,
                 jobInfoPath: Path) : Unit = {
        // Extract types for the inputs
        val (inputTypes,_) = Utils.loadExecInfo(Utils.readFileContent(jobInfoPath))
        errStream.println(s"WdlType mapping =${inputTypes}")

        val dxEnv: DXEnvironment = DXEnvironment.create()
        val dxJob = dxEnv.getJob()
        val dxProject = dxEnv.getProjectContext()

        // Read the job input file, and load the inputs without downloading
        val inputLines : String = Utils.readFileContent(jobInputPath)
        val inputWvls = WdlVarLinks.loadJobInputsAsLinks(inputLines, inputTypes)

        // Figure out the available instance types, and their prices,
        // by reading the file
        val dbRaw = Utils.readFileContent(Paths.get("/" + Utils.INSTANCE_TYPE_DB_FILENAME))
        val instanceTypeDB = dbRaw.parseJson.convertTo[InstanceTypeDB]

        // evaluate the runtime attributes
        // determine the instance type
        val instanceType:String = calcInstanceType(task, inputWvls, instanceTypeDB)

        // relaunch the applet on the correct instance type
        val inputs = relaunchBuildInputs(inputWvls)

        // Run a sub-job with the "body" entry point, and the required instance type
        val dxSubJob : DXJob = runSubJob("body", instanceType, inputs)

        // Return promises (JBORs) for all the outputs. Since the signature of the sub-job
        // is exactly the same as the parent, we can immediately exit the parent job.
        val outputs: Map[String, JsonNode] = task.outputs.map { tso =>
            val wvl = WdlVarLinks(tso.wdlType, DxlJob(dxSubJob, IORef.Output, tso.unqualifiedName))
            WdlVarLinks.genFields(wvl, tso.unqualifiedName)
        }.flatten.toMap


        // write the outputs to the job_output.json file
        val json = JsObject(
            outputs.map{ case (key, json) => key -> Utils.jsValueOfJsonNode(json) }.toMap
        )
        val ast_pp = json.prettyPrint
        errStream.println(s"outputs = ${ast_pp}")
        Utils.writeFileContent(jobOutputPath, ast_pp)
    }
}<|MERGE_RESOLUTION|>--- conflicted
+++ resolved
@@ -49,8 +49,8 @@
         metaDir
     }
 
-    def evalDeclarations(task : Task, taskInputs : Map[String, WdlValue])
-            : Map[Declaration, WdlValue] = {
+    def evalDeclarations(task : Task,
+                         taskInputs : Map[String, WdlValue]) : Map[Declaration, WdlValue] = {
         var env = taskInputs
         def lookup(varName : String) : WdlValue =
             env.get(varName) match {
@@ -97,11 +97,12 @@
     // evaluate Task output expressions
     def evalTaskOutputs(task : Task,
                         inputs : Map[String, WdlValue]) : Seq[(String, WdlType, WdlValue)] = {
-        def lookup(varName : String) : WdlValue =
+        def lookup(varName : String) : WdlValue = {
             inputs.get(varName) match {
                 case Some(x) => x
                 case None => throw new AppInternalException(s"No value found for variable ${varName}")
             }
+        }
         def evalTaskOutput(tso: TaskOutput, expr: WdlExpression) : (String, WdlType, WdlValue) = {
             val v : WdlValue = expr.evaluate(lookup, DxFunctions).get
             (tso.unqualifiedName, tso.wdlType, v)
@@ -170,25 +171,32 @@
 
     def writeSubmitBashScript(task: Task,
                               env: Map[String, WdlValue]) : Unit = {
+        def lookup(varName : String) : WdlValue = {
+            env.get(varName) match {
+                case Some(x) => x
+                case None => throw new AppInternalException(s"No value found for variable ${varName}")
+            }
+        }
+        def evalStringExpr(expr: WdlExpression) : String = {
+            val v : WdlValue = expr.evaluate(lookup, DxFunctions).get
+            v match {
+                case WdlString(s) => s
+                case _ => throw new AppInternalException(
+                    s"docker is not a string expression ${v.toWdlString}")
+            }
+        }
         // Figure out if docker is used. If so, it is specifed by an
         // expression that requires evaluation.
         val docker: Option[String] =
             task.runtimeAttributes.attrs.get("docker") match {
                 case None => None
-                case Some(expr) =>
-                    def lookup(varName : String) : WdlValue =
-                        env.get(varName) match {
-                            case Some(x) => x
-                            case None => throw new AppInternalException(s"No value found for variable ${varName}")
-                        }
-                    val v : WdlValue = expr.evaluate(lookup, DxFunctions).get
-                    v match {
-                        case WdlString(s) => Some(s)
-                        case _ => throw new AppInternalException(
-                            "docker is not a string expression ${v.toWdlString}")
-                    }
-            }
-
+                case Some(expr) => Some(evalStringExpr(expr))
+            }
+        val entrypoint: String =
+            task.runtimeAttributes.attrs.get("entrypoint") match {
+                case None => "/bin/bash"
+                case Some(expr) => evalStringExpr(expr)
+            }
         docker match {
             case None => ()
             case Some(imgName) =>
@@ -202,14 +210,10 @@
                 // the platform.
                 val DX_HOME = Utils.DX_HOME
                 val dockerRunPath = getMetaDir().resolve("script.submit")
-                val dockerRunScript = s"""|#!/bin/bash -ex
-<<<<<<< HEAD
-                                          |dx-docker run -v ${DX_HOME}:${DX_HOME} ${imgName} /bin/bash $${HOME}/execution/meta/script""".stripMargin.trim
+                val dockerRunScript =
+                    s"""|#!/bin/bash -ex
+                        |dx-docker run --entrypoint ${entrypoint} -v ${DX_HOME}:${DX_HOME} ${imgName} $${HOME}/execution/meta/script""".stripMargin.trim
                 errStream.println(s"writing docker run script to ${dockerRunPath}")
-=======
-                                          |dx-docker run --entrypoint /bin/bash -v ${DX_HOME}:${DX_HOME} ${imgName} $${HOME}/execution/meta/script""".stripMargin.trim
-                System.err.println(s"writing docker run script to ${dockerRunPath}")
->>>>>>> f0b0fc4e
                 Utils.writeFileContent(dockerRunPath, dockerRunScript)
                 dockerRunPath.toFile.setExecutable(true)
         }
