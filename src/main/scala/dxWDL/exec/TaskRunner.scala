--- conflicted
+++ resolved
@@ -54,13 +54,7 @@
     val elem = jso match {
       case JsArray(elements) if elements.size >= 1 => elements.head
       case other =>
-<<<<<<< HEAD
-        throw new Exception(
-            s"bad value ${other} for manifest, expecting non empty array"
-        )
-=======
         throw new Exception(s"bad value ${other} for manifest, expecting non empty array")
->>>>>>> 1458df46
     }
     val repo: String = elem.asJsObject.fields.get("RepoTags") match {
       case None =>
@@ -72,14 +66,7 @@
           throw new Exception("RepoTags has an empty array")
         elements.head match {
           case JsString(repo) => repo
-<<<<<<< HEAD
-          case other =>
-            throw new Exception(
-                s"bad value ${other} in RepoTags manifest field"
-            )
-=======
           case other          => throw new Exception(s"bad value ${other} in RepoTags manifest field")
->>>>>>> 1458df46
         }
       case other =>
         throw new Exception(s"bad value ${other} in RepoTags manifest field")
@@ -90,19 +77,6 @@
 
 // We can't use the name Task, because that would confuse it with the
 // WDL language definition.
-<<<<<<< HEAD
-case class TaskRunner(
-    task: CallableTaskDefinition,
-    taskSourceCode: WorkflowSource, // for debugging/informational purposes only
-    typeAliases: Map[String, WomType],
-    instanceTypeDB: InstanceTypeDB,
-    dxPathConfig: DxPathConfig,
-    dxIoFunctions: DxIoFunctions,
-    jobInputOutput: JobInputOutput,
-    defaultRuntimeAttrs: Option[WdlRuntimeAttrs],
-    runtimeDebugLevel: Int
-) {
-=======
 case class TaskRunner(task: CallableTaskDefinition,
                       taskSourceCode: WorkflowSource, // for debugging/informational purposes only
                       typeAliases: Map[String, WomType],
@@ -112,7 +86,6 @@
                       jobInputOutput: JobInputOutput,
                       defaultRuntimeAttrs: Option[WdlRuntimeAttrs],
                       runtimeDebugLevel: Int) {
->>>>>>> 1458df46
   private val verbose = (runtimeDebugLevel >= 1)
   private val maxVerboseLevel = (runtimeDebugLevel == 2)
   private val utlVerbose = Verbose(runtimeDebugLevel >= 1, false, Set.empty)
@@ -123,12 +96,7 @@
   // check if the command section is empty
   val commandSectionEmpty: Boolean = {
     try {
-<<<<<<< HEAD
-      val commandTemplate =
-        task.commandTemplateString(Map.empty[InputDefinition, WomValue])
-=======
       val commandTemplate = task.commandTemplateString(Map.empty[InputDefinition, WomValue])
->>>>>>> 1458df46
       commandTemplate.trim.isEmpty
     } catch {
       case _: Throwable =>
@@ -144,14 +112,7 @@
   }
 
   // serialize the task inputs to json, and then write to a file.
-<<<<<<< HEAD
-  def writeEnvToDisk(
-      localizedInputs: Map[String, WomValue],
-      dxUrl2path: Map[Furl, Path]
-  ): Unit = {
-=======
   def writeEnvToDisk(localizedInputs: Map[String, WomValue], dxUrl2path: Map[Furl, Path]): Unit = {
->>>>>>> 1458df46
     val locInputsM: Map[String, JsValue] = localizedInputs.map {
       case (name, v) =>
         (name, WomValueSerialization(typeAliases).toJSON(v))
@@ -164,14 +125,7 @@
     }
 
     // marshal into json, and then to a string
-<<<<<<< HEAD
-    val json = JsObject(
-        "localizedInputs" -> JsObject(locInputsM),
-        "dxUrl2path" -> JsObject(dxUrlM)
-    )
-=======
     val json = JsObject("localizedInputs" -> JsObject(locInputsM), "dxUrl2path" -> JsObject(dxUrlM))
->>>>>>> 1458df46
     Utils.writeFileContent(dxPathConfig.runnerTaskEnv, json.prettyPrint)
   }
 
@@ -207,31 +161,6 @@
 
   // Figure out if a docker image is specified. If so, return it as a string.
   private def dockerImageEval(env: Map[String, WomValue]): Option[String] = {
-<<<<<<< HEAD
-    val dImg: Option[WomValue] =
-      task.runtimeAttributes.attributes.get("docker") match {
-        case None =>
-          defaultRuntimeAttrs match {
-            case None      => None
-            case Some(dra) => dra.m.get("docker")
-          }
-        case Some(expr) =>
-          val result: ErrorOr[WomValue] = expr.evaluateValue(env, dxIoFunctions)
-          result match {
-            case Valid(x) => Some(x)
-            case Invalid(_) =>
-              throw new AppInternalException(s"Invalid wom expression ${expr}")
-          }
-      }
-    dImg match {
-      case None               => None
-      case Some(WomString(s)) => Some(s)
-      case Some(other) =>
-        throw new AppInternalException(
-            s"docker is not a string expression ${other}"
-        )
-    }
-=======
     val dImg: Option[WomValue] = task.runtimeAttributes.attributes.get("docker") match {
       case None =>
         defaultRuntimeAttrs match {
@@ -252,7 +181,6 @@
       case Some(other) =>
         throw new AppInternalException(s"docker is not a string expression ${other}")
     }
->>>>>>> 1458df46
   }
 
   private def pullImage(dImg: String): Option[String] = {
@@ -280,13 +208,7 @@
           Thread.sleep(1000)
       }
     }
-<<<<<<< HEAD
-    throw new RuntimeException(
-        s"Unable to pull docker image: ${dImg} after 5 tries"
-    )
-=======
     throw new RuntimeException(s"Unable to pull docker image: ${dImg} after 5 tries")
->>>>>>> 1458df46
   }
 
   private def dockerImage(env: Map[String, WomValue]): Option[String] = {
@@ -309,12 +231,7 @@
         DxUtils.downloadFile(localTar, dxFile, verbose)
 
         Utils.appletLog(verbose, "figuring out the image name")
-<<<<<<< HEAD
-        val (mContent, _) =
-          Utils.execCommand(s"tar --to-stdout -xf ${localTar} manifest.json")
-=======
         val (mContent, _) = Utils.execCommand(s"tar --to-stdout -xf ${localTar} manifest.json")
->>>>>>> 1458df46
         Utils.appletLog(
             verbose,
             s"""|manifest content:
@@ -325,12 +242,7 @@
         Utils.appletLog(verbose, s"repository is ${repo}")
 
         Utils.appletLog(true, s"load tarball ${localTar} to docker")
-<<<<<<< HEAD
-        val (outstr, errstr) =
-          Utils.execCommand(s"docker load --input ${localTar}")
-=======
         val (outstr, errstr) = Utils.execCommand(s"docker load --input ${localTar}")
->>>>>>> 1458df46
         Utils.appletLog(
             verbose,
             s"""|output:
@@ -429,14 +341,7 @@
     dxPathConfig.script.toFile.setExecutable(true)
   }
 
-<<<<<<< HEAD
-  private def writeDockerSubmitBashScript(
-      imgName: String,
-      dxfuseRunning: Boolean
-  ): Unit = {
-=======
   private def writeDockerSubmitBashScript(imgName: String, dxfuseRunning: Boolean): Unit = {
->>>>>>> 1458df46
     // The user wants to use a docker container with the
     // image [imgName].
     //
@@ -485,14 +390,7 @@
                 |exit $$rc
                 |""".stripMargin
 
-<<<<<<< HEAD
-    Utils.appletLog(
-        verbose,
-        s"writing docker run script to ${dxPathConfig.dockerSubmitScript}"
-    )
-=======
     Utils.appletLog(verbose, s"writing docker run script to ${dxPathConfig.dockerSubmitScript}")
->>>>>>> 1458df46
     Utils.writeFileContent(dxPathConfig.dockerSubmitScript, dockerRunScript)
     dxPathConfig.dockerSubmitScript.toFile.setExecutable(true)
   }
@@ -564,15 +462,7 @@
     // Note: this may be overly conservative,
     // because some of the files may not actually be accessed.
     val (localizedInputs, dxUrl2path, dxdaManifest, dxfuseManifest) =
-<<<<<<< HEAD
-      jobInputOutput.localizeFiles(
-          task.parameterMeta,
-          taskInputs,
-          dxPathConfig.inputFilesDir
-      )
-=======
       jobInputOutput.localizeFiles(task.parameterMeta, taskInputs, dxPathConfig.inputFilesDir)
->>>>>>> 1458df46
 
     // build a manifest for dxda, if there are files to download
     val DxdaManifest(manifestJs) = dxdaManifest
@@ -583,14 +473,7 @@
     // build a manifest for dxfuse
     val DxfuseManifest(manifest2Js) = dxfuseManifest
     if (manifest2Js != JsNull) {
-<<<<<<< HEAD
-      Utils.writeFileContent(
-          dxPathConfig.dxfuseManifest,
-          manifest2Js.prettyPrint
-      )
-=======
       Utils.writeFileContent(dxPathConfig.dxfuseManifest, manifest2Js.prettyPrint)
->>>>>>> 1458df46
     }
 
     val inputs = localizedInputs.map {
@@ -602,16 +485,7 @@
     // instantiate the command
     val runtimeEnvironment = getRuntimeEnvironment()
     val womInstantiation = getErrorOr(
-<<<<<<< HEAD
-        task.instantiateCommand(
-            localizedInputs,
-            dxIoFunctions,
-            identity,
-            runtimeEnvironment
-        )
-=======
         task.instantiateCommand(localizedInputs, dxIoFunctions, identity, runtimeEnvironment)
->>>>>>> 1458df46
     )
     val command = womInstantiation.commandString
 
@@ -628,15 +502,8 @@
     (inputs, dxUrl2path)
   }
 
-<<<<<<< HEAD
-  def epilog(
-      localizedInputValues: Map[String, WomValue],
-      dxUrl2path: Map[Furl, Path]
-  ): Map[String, JsValue] = {
-=======
   def epilog(localizedInputValues: Map[String, WomValue],
              dxUrl2path: Map[Furl, Path]): Map[String, JsValue] = {
->>>>>>> 1458df46
     Utils.appletLog(verbose, s"Epilog  debugLevel=${runtimeDebugLevel}")
     if (maxVerboseLevel)
       printDirStruct()
@@ -682,12 +549,7 @@
     val outputFields: Map[String, JsValue] = outputs
       .map {
         case (outputVarName, womValue) =>
-<<<<<<< HEAD
-          val wvl =
-            wdlVarLinksConverter.importFromWDL(womValue.womType, womValue)
-=======
           val wvl = wdlVarLinksConverter.importFromWDL(womValue.womType, womValue)
->>>>>>> 1458df46
           wdlVarLinksConverter.genFields(wvl, outputVarName)
       }
       .toList
@@ -727,12 +589,7 @@
     val diskSpace = evalAttr("disks")
     val cores = evalAttr("cpu")
     val gpu = evalAttr("gpu")
-<<<<<<< HEAD
-    val iTypeRaw =
-      InstanceTypeDB.parse(dxInstanceType, memory, diskSpace, cores, gpu)
-=======
     val iTypeRaw = InstanceTypeDB.parse(dxInstanceType, memory, diskSpace, cores, gpu)
->>>>>>> 1458df46
     val iType = instanceTypeDB.apply(iTypeRaw)
     Utils.appletLog(
         verbose,
@@ -757,28 +614,6 @@
     // Figure out which instance we are on right now
     val dxJob = DxJob(DxUtils.dxEnv.getJob())
 
-<<<<<<< HEAD
-    val descFieldReq = JsObject(
-        "fields" -> JsObject("instanceType" -> JsBoolean(true))
-    )
-    val retval: JsValue =
-      DxUtils.jsValueOfJsonNode(
-          DXAPI.jobDescribe(
-              dxJob.id,
-              DxUtils.jsonNodeOfJsValue(descFieldReq),
-              classOf[JsonNode]
-          )
-      )
-    val crntInstanceType: String =
-      retval.asJsObject.fields.get("instanceType") match {
-        case Some(JsString(x)) => x
-        case _                 => throw new Exception(s"wrong type for instanceType ${retval}")
-      }
-    Utils.appletLog(verbose, s"current instance type: ${crntInstanceType}")
-
-    val isSufficient =
-      instanceTypeDB.lteqByResources(requiredInstanceType, crntInstanceType)
-=======
     val descFieldReq = JsObject("fields" -> JsObject("instanceType" -> JsBoolean(true)))
     val retval: JsValue =
       DxUtils.jsValueOfJsonNode(
@@ -791,7 +626,6 @@
     Utils.appletLog(verbose, s"current instance type: ${crntInstanceType}")
 
     val isSufficient = instanceTypeDB.lteqByResources(requiredInstanceType, crntInstanceType)
->>>>>>> 1458df46
     Utils.appletLog(verbose, s"isSufficient? ${isSufficient}")
     isSufficient
   }
@@ -799,15 +633,8 @@
   /** The runtime attributes need to be calculated at runtime. Evaluate them,
     *  determine the instance type [xxxx], and relaunch the job on [xxxx]
     */
-<<<<<<< HEAD
-  def relaunch(
-      inputs: Map[InputDefinition, WomValue],
-      originalInputs: JsValue
-  ): Map[String, JsValue] = {
-=======
   def relaunch(inputs: Map[InputDefinition, WomValue],
                originalInputs: JsValue): Map[String, JsValue] = {
->>>>>>> 1458df46
     Utils.appletLog(verbose, s"inputs: ${inputsDbg(inputs)}")
 
     // evaluate the runtime attributes
@@ -816,17 +643,7 @@
 
     // Run a sub-job with the "body" entry point, and the required instance type
     val dxSubJob: DxJob =
-<<<<<<< HEAD
-      DxUtils.runSubJob(
-          "body",
-          Some(instanceType),
-          originalInputs,
-          Vector.empty,
-          maxVerboseLevel
-      )
-=======
       DxUtils.runSubJob("body", Some(instanceType), originalInputs, Vector.empty, maxVerboseLevel)
->>>>>>> 1458df46
 
     // Return promises (JBORs) for all the outputs. Since the signature of the sub-job
     // is exactly the same as the parent, we can immediately exit the parent job.
