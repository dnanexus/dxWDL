package dxWDL

import com.dnanexus.{DXApplet, DXProject, DXUtil, DXContainer, DXWorkflow}
import com.typesafe.config._
import java.io.{File, FileWriter, PrintWriter}
import java.nio.file.{Path, Paths, Files}
import net.jcazevedo.moultingyaml._
import scala.util.{Failure, Success, Try}
import spray.json._
import spray.json.DefaultJsonProtocol
import spray.json.JsString
import wdl4s.{Task, WdlNamespace, WdlNamespaceWithWorkflow, Workflow}

object Main extends App {
    sealed trait Termination
    case class SuccessfulTermination(output: String) extends Termination
    case class UnsuccessfulTermination(output: String) extends Termination
    case class BadUsageTermination(info: String) extends Termination

    type OptionsMap = Map[String, String]

    object Actions extends Enumeration {
        val Compile, Eval, LaunchScatter,
            TaskEpilog, TaskProlog, TaskRelaunch,
            Version, Yaml  = Value
    }

    // load configuration information
    def getVersion() : String = {
        val config = ConfigFactory.load()
        val version = config.getString("dxWDL.version")
        //val asset_id = config.getString("dxWDL.asset_id")
        //System.err.println(s"asset_id=${asset_id}")
        version
    }

    def getAssetId() : String = {
        val config = ConfigFactory.load()
        val asset_id = config.getString("dxWDL.asset_id")
        assert(asset_id.startsWith("record"))
        asset_id
    }

    // parse extra command line arguments
    def parseCmdlineOptions(arglist: List[String]) : OptionsMap = {
        def keyword(word: String) : String = {
            // normalize a keyword, remove leading dashes, and convert
            // letters to lowercase.
            //
            // "--Archive" -> "archive"
            word.replaceAll("-", "").toLowerCase
        }
        def nextOption(map : OptionsMap, list: List[String]) : OptionsMap = {
            list match {
                case Nil => map
<<<<<<< HEAD
                case head :: tail =>
                    (keyword(head) :: tail) match {
                        case Nil =>
                            throw new IllegalArgumentException(s"sanity")
                        case "archive" :: tail =>
                            nextOption(map ++ Map("archive" -> ""), tail)
                        case "force" :: tail =>
                            nextOption(map ++ Map("force" -> ""), tail)
                        case "inputs" :: value :: tail =>
                            nextOption(map ++ Map("inputFile" -> value.toString), tail)
                        case "mode" :: value :: tail =>
                            nextOption(map ++ Map("mode" -> value.toString), tail)
                        case "destination" :: value :: tail =>
                            nextOption(map ++ Map("destination" -> value.toString), tail)
                        case "verbose" :: tail =>
                            nextOption(map ++ Map("verbose" -> ""), tail)
                        case option :: tail =>
                            throw new IllegalArgumentException(s"Unknown option ${option}")
                    }
=======
                case "-asset" :: value :: tail =>
                    nextOption(map ++ Map("dxWDLrtId" -> value.toString), tail)
                case "-expected_version" :: value :: tail =>
                    nextOption(map ++ Map("expectedVersion" -> value.toString), tail)
                case "-force" :: tail =>
                    nextOption(map ++ Map("force" -> ""), tail)
                case "-inputFile" :: value :: tail =>
                    nextOption(map ++ Map("inputFile" -> value.toString), tail)
                case "-mode" :: value :: tail =>
                    nextOption(map ++ Map("mode" -> value.toString), tail)
                case "-sort" :: value :: tail =>
                    nextOption(map ++ Map("sort" -> value.toString), tail)
                case "-o" :: value :: tail =>
                    nextOption(map ++ Map("destination" -> value.toString), tail)
                case "-verbose" :: tail =>
                    nextOption(map ++ Map("verbose" -> ""), tail)
                case option :: tail =>
                    throw new IllegalArgumentException(s"Unknown option ${option}")

>>>>>>> 13df0163
            }
        }
        val options = nextOption(Map(),arglist)
        options
    }

    def yaml(args: Seq[String]): Termination = {
        if (args.length != 1)
            return BadUsageTermination("")

        val wdlSourceFile = Paths.get(args.head)

        // Resolving imports. Look for referenced files in the
        // source directory.
        val sourceDir = wdlSourceFile.getParent()
        def resolver(filename: String) : String = {
            Utils.readFileContent(sourceDir.resolve(filename))
        }
        val ns = WdlNamespace.loadUsingPath(wdlSourceFile, None, Some(List(resolver))).get
        SuccessfulTermination(WdlYamlTree(ns).print())
    }

    // Report an error, since this is called from a bash script, we
    // can't simply raise an exception. Instead, we write the error to
    // a standard JSON file.
    def writeJobError(jobErrorPath : Path, e: Throwable) : Unit = {
        val errType = e match {
            case _ : AppException => "AppError"
            case _ : AppInternalException => "AppInternalError"
            case _ : Throwable => "AppInternalError"
        }
        // We are limited in what characters can be written to json, so we
        // provide a short description for json.
        //
        // Note: we sanitize this string, to be absolutely sure that
        // it does not contain problematic JSON characters.
        val errMsg = JsObject(
            "error" -> JsObject(
                "type" -> JsString(errType),
                "message" -> JsString(Utils.sanitize(e.getMessage))
            )
        ).prettyPrint
        Utils.writeFileContent(jobErrorPath, errMsg)

        // Write out a full stack trace to standard error.
        System.err.println(Utils.exceptionToString(e))
    }


    def prettyPrintIR(wdlSourceFile : Path,
                      irNs: IR.Namespace,
                      verbose: Boolean) : Unit = {
        val trgName: String = Utils.replaceFileSuffix(wdlSourceFile, ".ir.yaml")
        val trgPath = Utils.appCompileDirPath.resolve(trgName).toFile
        val yo = IR.yaml(irNs)
        val humanReadable = yo.prettyPrint
        val fos = new FileWriter(trgPath)
        val pw = new PrintWriter(fos)
        pw.print(humanReadable)
        pw.flush()
        pw.close()
        Utils.trace(verbose, s"Wrote intermediate representation to ${trgPath.toString}")
    }

    def compileBody(wdlSourceFile : Path, options: OptionsMap) : String = {
        val verbose = options contains "verbose"
        val force = options contains "force"
<<<<<<< HEAD
        val archive = options contains "archive"
=======
        val sort = options contains "sort"

        // deal with the various options
        val destination : String = options.get("destination") match {
            case None => ""
            case Some(d) => d
        }
>>>>>>> 13df0163

        // There are three possible syntaxes:
        //    project-id:/folder
        //    project-id:
        //    /folder
        val (project, folder) = options.get("destination") match {
            case None => (None, "/")
            case Some(d) if d contains ":" =>
                val vec = d.split(":")
                vec.length match {
                    case 1 if (d.endsWith(":")) =>
                        (Some(vec(0)), "/")
                    case 2 => (Some(vec(0)), vec(1))
                    case _ => throw new Exception(s"Invalid path syntex <${d}>")
                }
            case Some(d) if d.startsWith("/") =>
                (None, d)
            case Some(d) => throw new Exception(s"Invalid path syntex <${d}>")
        }
        if (folder.isEmpty)
            throw new Exception(s"destination cannot specify empty folder")

        val dxProject : DXProject = project match {
            case None =>
                // get the default project
                val dxEnv = com.dnanexus.DXEnvironment.create()
                dxEnv.getProjectContext()
            case Some(p) => DXProject.getInstance(p)
        }
        val dxWDLrtId = getAssetId()
        val mode: Option[String] = options.get("mode")

        // get list of available instance types
        val instanceTypeDB = InstanceTypeDB.query(dxProject)

        val sortedWdlPath = if (sort) {
            // Topologically sort the WDL file so no forward references exist in
            // subsequent steps. Create new file to hold the result.

            // Additionally perform check for cycles in the workflow
            // Assuming the source file is xxx.wdl, the new name will
            // be xxx.sorted.wdl.
            val alternativeSort = options.get("sort") match {
                case Some(x) => x
                case _ => false
            }
            CompilerTopologicalSort.apply(wdlSourceFile, verbose, alternativeSort == "relaxed")
        } else {
            wdlSourceFile
        }

        val ns:WdlNamespace = CompilerPreprocess.apply(sortedWdlPath, verbose)

        // Compile the WDL workflow into an Intermediate Representation (IR)
        val cef = new CompilerErrorFormatter(ns.terminalMap)
        val irNs = CompilerFrontEnd.apply(ns, instanceTypeDB, folder, cef, verbose)

        // Write out the intermediate representation
        prettyPrintIR(wdlSourceFile, irNs, verbose)

        // Backend compiler pass
        mode match {
            case None =>
                // Generate dx:applets and dx:workflow from the IR
                val wdlInputs = options.get("inputFile").map(Paths.get(_))
                CompilerBackend.apply(irNs, wdlInputs, dxProject, instanceTypeDB,
                                      dxWDLrtId,
                                      folder, cef, force, archive, verbose)
            case Some(x) if x.toLowerCase == "fe" => "applet-xxxx"
            case _ => throw new Exception(s"Unknown mode ${mode}")
        }
    }

    def compile(args: Seq[String]): Termination = {
        try {
            val wdlSourceFile = args.head
            val options = parseCmdlineOptions(args.tail.toList)
            val dxc = compileBody(Paths.get(wdlSourceFile), options)
            SuccessfulTermination(dxc)
        } catch {
            case e : Throwable =>
                UnsuccessfulTermination(Utils.exceptionToString(e))
        }
    }

    // Extract the only task from a namespace
    def taskOfNamespace(ns: WdlNamespace) : Task = {
        val numTasks = ns.tasks.length
        if (numTasks != 1)
            throw new Exception(s"WDL file contains ${numTasks} tasks, instead of 1")
        ns.tasks.head
    }

    def workflowOfNamespace(ns: WdlNamespace): Workflow = {
        ns match {
            case nswf: WdlNamespaceWithWorkflow => nswf.workflow
            case _ => throw new Exception("WDL file contains no workflow")
        }
    }

    private def appletAction(action: Actions.Value, args : Seq[String]): Termination = {
        if (args.length != 2) {
            BadUsageTermination("All applet actions take a WDL file, and a home directory")
        } else {
            val wdlDefPath = args(0)
            val homeDir = Paths.get(args(1))
            val (jobInputPath, jobOutputPath, jobErrorPath, jobInfoPath) =
                Utils.jobFilesOfHomeDir(homeDir)
            val ns = WdlNamespace.loadUsingPath(Paths.get(wdlDefPath), None, None).get

            try {
                action match {
                    case Actions.Eval =>
                        RunnerEval.apply(workflowOfNamespace(ns), jobInputPath, jobOutputPath, jobInfoPath)
                    case Actions.LaunchScatter =>
                        RunnerScatter.apply(workflowOfNamespace(ns), jobInputPath, jobOutputPath, jobInfoPath)
                    case Actions.TaskEpilog =>
                        RunnerTask.epilog(taskOfNamespace(ns), jobInputPath, jobOutputPath, jobInfoPath)
                    case Actions.TaskProlog =>
                        RunnerTask.prolog(taskOfNamespace(ns), jobInputPath, jobOutputPath, jobInfoPath)
                    case Actions.TaskRelaunch =>
                        RunnerTask.relaunch(taskOfNamespace(ns), jobInputPath, jobOutputPath, jobInfoPath)
                }
                SuccessfulTermination(s"success ${action}")
            } catch {
                case e : Throwable =>
                    writeJobError(jobErrorPath, e)
                    UnsuccessfulTermination(s"failure running ${action}")
            }
        }
    }

    private def getAction(req: String): Option[Actions.Value] = {
        def normalize(s: String) : String= {
            s.replaceAll("_", "").toUpperCase
        }
        Actions.values find (x => normalize(x.toString) == normalize(req))
    }

    def dispatchCommand(args: Seq[String]): Termination = {
        if (args.isEmpty)
            BadUsageTermination("")
        else getAction(args.head) match {
            case None => BadUsageTermination("")
            case Some(x) => x match {
                case Actions.Compile => compile(args.tail)
                case Actions.Eval => appletAction(x, args.tail)
                case Actions.LaunchScatter => appletAction(x, args.tail)
                case Actions.TaskProlog => appletAction(x, args.tail)
                case Actions.TaskEpilog => appletAction(x, args.tail)
                case Actions.TaskRelaunch => appletAction(x, args.tail)
                case Actions.Version => SuccessfulTermination(getVersion())
                case Actions.Yaml => yaml(args.tail)
            }
        }
    }

    val UsageMessage =
        """|java -jar dxWDL.jar <action> <parameters> [options]
           |
           |Actions:
           |
           |yaml <WDL file>
           |  Perform full validation and print a YAML version of the
           |  syntax tree.
           |
           |compile <WDL file>
           |  Compile a wdl file into a dnanexus workflow.
           |  Optionally, specify a destination path on the
           |  platform. A dx JSON inputs file is generated from the
           |  WDL inputs file, if specified.
           |  options:
           |    -destination <path> : Output folder for workflow
           |    -inputs <file> :      Cromwell style input file
           |    -mode <mode> :        Compilation mode, a debugging flag
           |    -verbose :            Print detailed progress reports
           |    -force :              Delete existing applets/workflows
           |    -archive :            Archive older versions of applets
           |
           |version
           |  Report the current version
           |
           |taskProlog <WDL file> <home directory>
           |  Run the initial part of a dx-applet
           |  originally compiled from a WDL workflow.
           |  Process the input arguments, and generate a bash script.
           |
           |taskEpilog <WDL file> <home directory>
           |  After the bash script generated by the above command
           |  is done, collect the outputs and format them into
           |  WDL and dx.
           |
           |launchScatter <WDL file> <home directory>
           |  Launch a WDL scatter compiled into a dx-applet
           |
           |eval <WDL file> <home directory>
           |  Run an applet that calculates WDL expressions
           |""".stripMargin

    val termination = dispatchCommand(args)

    termination match {
        case SuccessfulTermination(s) => println(s)
        case BadUsageTermination(s) if (s == "") =>
            Console.err.println(UsageMessage)
            System.exit(1)
        case BadUsageTermination(s) =>
            Console.err.println(s)
            System.exit(1)
        case UnsuccessfulTermination(s) =>
            Console.err.println(s)
            System.exit(1)
    }
}<|MERGE_RESOLUTION|>--- conflicted
+++ resolved
@@ -9,7 +9,7 @@
 import spray.json._
 import spray.json.DefaultJsonProtocol
 import spray.json.JsString
-import wdl4s.{Task, WdlNamespace, WdlNamespaceWithWorkflow, Workflow}
+import wdl4s.{ImportResolver, Task, WdlNamespace, WdlNamespaceWithWorkflow, WdlSource, Workflow}
 
 object Main extends App {
     sealed trait Termination
@@ -36,9 +36,9 @@
 
     def getAssetId() : String = {
         val config = ConfigFactory.load()
-        val asset_id = config.getString("dxWDL.asset_id")
-        assert(asset_id.startsWith("record"))
-        asset_id
+        val assetId = config.getString("dxWDL.asset_id")
+        assert(assetId.startsWith("record"))
+        assetId
     }
 
     // parse extra command line arguments
@@ -53,7 +53,6 @@
         def nextOption(map : OptionsMap, list: List[String]) : OptionsMap = {
             list match {
                 case Nil => map
-<<<<<<< HEAD
                 case head :: tail =>
                     (keyword(head) :: tail) match {
                         case Nil =>
@@ -68,32 +67,13 @@
                             nextOption(map ++ Map("mode" -> value.toString), tail)
                         case "destination" :: value :: tail =>
                             nextOption(map ++ Map("destination" -> value.toString), tail)
+                        case "sort" :: value :: tail =>
+                            nextOption(map ++ Map("sort" -> value.toString), tail)
                         case "verbose" :: tail =>
                             nextOption(map ++ Map("verbose" -> ""), tail)
                         case option :: tail =>
-                            throw new IllegalArgumentException(s"Unknown option ${option}")
+                            throw new IllegalArgumentException(s"Bad option ${option}, or missing arguments")
                     }
-=======
-                case "-asset" :: value :: tail =>
-                    nextOption(map ++ Map("dxWDLrtId" -> value.toString), tail)
-                case "-expected_version" :: value :: tail =>
-                    nextOption(map ++ Map("expectedVersion" -> value.toString), tail)
-                case "-force" :: tail =>
-                    nextOption(map ++ Map("force" -> ""), tail)
-                case "-inputFile" :: value :: tail =>
-                    nextOption(map ++ Map("inputFile" -> value.toString), tail)
-                case "-mode" :: value :: tail =>
-                    nextOption(map ++ Map("mode" -> value.toString), tail)
-                case "-sort" :: value :: tail =>
-                    nextOption(map ++ Map("sort" -> value.toString), tail)
-                case "-o" :: value :: tail =>
-                    nextOption(map ++ Map("destination" -> value.toString), tail)
-                case "-verbose" :: tail =>
-                    nextOption(map ++ Map("verbose" -> ""), tail)
-                case option :: tail =>
-                    throw new IllegalArgumentException(s"Unknown option ${option}")
-
->>>>>>> 13df0163
             }
         }
         val options = nextOption(Map(),arglist)
@@ -158,20 +138,56 @@
         Utils.trace(verbose, s"Wrote intermediate representation to ${trgPath.toString}")
     }
 
+    // Add a suffix to a filename, before the regular suffix. For example:
+    //  xxx.wdl -> xxx.sorted.wdl
+    private def addFilenameSuffix(src: Path, secondSuffix: String) : String = {
+        val fName = src.toFile().getName()
+        val index = fName.lastIndexOf('.')
+        if (index == -1) {
+            fName + secondSuffix
+        } else {
+            val prefix = fName.substring(0, index)
+            val suffix = fName.substring(index)
+            prefix + secondSuffix + suffix
+        }
+    }
+
+    // Assuming the source file is xxx.wdl, the new name will
+    // be xxx.SUFFIX.wdl.
+    private def writeToFile(wdlSourceFile: Path, suffix: String, lines: String) : Unit = {
+        val trgName: String = addFilenameSuffix(wdlSourceFile, suffix)
+        val simpleWdl = Utils.appCompileDirPath.resolve(trgName).toFile
+        val fos = new FileWriter(simpleWdl)
+        val pw = new PrintWriter(fos)
+        pw.println(lines)
+        pw.flush()
+        pw.close()
+        System.err.println(s"Wrote WDL to ${simpleWdl.toString}")
+    }
+
+    // Convert a namespace to string representation and apply WDL
+    // parser again.  This fixes the ASTs, as well as any other
+    // imperfections in our WDL rewriting technology.
+    //
+    // Note: by keeping the namespace in memory, instead of writing to
+    // a temporary file on disk, we keep the resolver valid.
+    def washNamespace(oldNs: WdlNamespace,
+                      rewrittenNs: WdlNamespace,
+                      resolver: ImportResolver,
+                      wdlSourceFile: Path,
+                      suffix: String,
+                      verbose: Boolean) = {
+        val lines: String = WdlPrettyPrinter(true, Some(oldNs)).apply(rewrittenNs, 0).mkString("\n")
+        val cleanNs = WdlNamespace.loadUsingSource(lines, None, Some(List(resolver))).get
+        if (verbose)
+            writeToFile(wdlSourceFile, "." + suffix, lines)
+        cleanNs
+    }
+
     def compileBody(wdlSourceFile : Path, options: OptionsMap) : String = {
         val verbose = options contains "verbose"
         val force = options contains "force"
-<<<<<<< HEAD
         val archive = options contains "archive"
-=======
-        val sort = options contains "sort"
-
-        // deal with the various options
-        val destination : String = options.get("destination") match {
-            case None => ""
-            case Some(d) => d
-        }
->>>>>>> 13df0163
 
         // There are three possible syntaxes:
         //    project-id:/folder
@@ -203,27 +219,45 @@
         }
         val dxWDLrtId = getAssetId()
         val mode: Option[String] = options.get("mode")
+        val sortMode = options.get("sort") match {
+            case None => CompilerTopologicalSort.Mode.Check
+            case Some("relaxed") => CompilerTopologicalSort.Mode.SortRelaxed
+            case Some(_) => CompilerTopologicalSort.Mode.Sort
+        }
 
         // get list of available instance types
         val instanceTypeDB = InstanceTypeDB.query(dxProject)
 
-        val sortedWdlPath = if (sort) {
-            // Topologically sort the WDL file so no forward references exist in
-            // subsequent steps. Create new file to hold the result.
-
-            // Additionally perform check for cycles in the workflow
-            // Assuming the source file is xxx.wdl, the new name will
-            // be xxx.sorted.wdl.
-            val alternativeSort = options.get("sort") match {
-                case Some(x) => x
-                case _ => false
+        // Resolving imports. Look for referenced files in the
+        // source directory.
+        def resolver(filename: String) : WdlSource = {
+            var sourceDir:Path = wdlSourceFile.getParent()
+            if (sourceDir == null) {
+                // source file has no parent directory, use the
+                // current directory instead
+                sourceDir = Paths.get(System.getProperty("user.dir"))
             }
-            CompilerTopologicalSort.apply(wdlSourceFile, verbose, alternativeSort == "relaxed")
-        } else {
-            wdlSourceFile
-        }
-
-        val ns:WdlNamespace = CompilerPreprocess.apply(sortedWdlPath, verbose)
+            val p:Path = sourceDir.resolve(filename)
+            Utils.readFileContent(p)
+        }
+        val orgNs =
+            WdlNamespace.loadUsingPath(wdlSourceFile, None, Some(List(resolver))) match {
+                case Success(ns) => ns
+                case Failure(f) =>
+                    System.err.println("Error loading WDL source code")
+                    throw f
+            }
+
+        // Topologically sort the WDL file so no forward references exist in
+        // subsequent steps. Create new file to hold the result.
+        //
+        // Additionally perform check for cycles in the workflow
+        // Assuming the source file is xxx.wdl, the new name will
+        // be xxx.sorted.wdl.
+        val sortedNs1 = CompilerTopologicalSort.apply(orgNs, sortMode, verbose)
+        val sortedNs = washNamespace(orgNs, sortedNs1, resolver, wdlSourceFile, "sorted", verbose)
+        val ns1 = CompilerPreprocess.apply(sortedNs, verbose)
+        val ns = washNamespace(sortedNs, ns1, resolver, wdlSourceFile, "simplified", verbose)
 
         // Compile the WDL workflow into an Intermediate Representation (IR)
         val cef = new CompilerErrorFormatter(ns.terminalMap)
@@ -344,12 +378,13 @@
            |  platform. A dx JSON inputs file is generated from the
            |  WDL inputs file, if specified.
            |  options:
+           |    -archive :            Archive older versions of applets
            |    -destination <path> : Output folder for workflow
+           |    -force :              Delete existing applets/workflows
            |    -inputs <file> :      Cromwell style input file
            |    -mode <mode> :        Compilation mode, a debugging flag
+           |    -sort <mode> :        Sort call graph, to avoid forward references
            |    -verbose :            Print detailed progress reports
-           |    -force :              Delete existing applets/workflows
-           |    -archive :            Archive older versions of applets
            |
            |version
            |  Report the current version
