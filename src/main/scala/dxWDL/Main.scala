--- conflicted
+++ resolved
@@ -736,11 +736,6 @@
             |      -defaults <string>    Path to Cromwell formatted default values file
             |      -destination <string> Output path on the platform for workflow
             |      -inputs <string>      Path to Cromwell formatted input file
-<<<<<<< HEAD
-            |      -noAppletTimeout      By default, applets cannot run more than ${Utils.DEFAULT_APPLET_TIMEOUT} hours.
-            |                          Remove this limitation.
-=======
->>>>>>> 987b0dac
             |      -reorg                Reorganize workflow output files
             |      -sort [string]        Sort call graph, to avoid forward references
             |
