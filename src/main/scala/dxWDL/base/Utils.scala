--- conflicted
+++ resolved
@@ -55,12 +55,7 @@
   // the regions live in dxWDL.conf
   def getRegions(): Map[String, String] = {
     val config = ConfigFactory.load(DX_WDL_RUNTIME_CONF_FILE)
-<<<<<<< HEAD
-    val l: List[Config] =
-      config.getConfigList("dxWDL.region2project").asScala.toList
-=======
     val l: List[Config] = config.getConfigList("dxWDL.region2project").asScala.toList
->>>>>>> 1458df46
     val region2project: Map[String, String] = l.map { pair =>
       val r = pair.getString("region")
       val projName = pair.getString("path")
@@ -126,13 +121,7 @@
   // Dots are illegal in applet variable names.
   def encodeAppletVarName(varName: String): String = {
     if (varName contains ".")
-<<<<<<< HEAD
-      throw new Exception(
-          s"Variable ${varName} includes the illegal symbol \\."
-      )
-=======
       throw new Exception(s"Variable ${varName} includes the illegal symbol \\.")
->>>>>>> 1458df46
     varName
   }
 
@@ -140,14 +129,7 @@
   //    http://stackoverflow.com/questions/25999255/delete-directory-recursively-in-scala
   def deleteRecursive(file: java.io.File): Unit = {
     if (file.isDirectory) {
-<<<<<<< HEAD
-      Option(file.listFiles)
-        .map(_.toList)
-        .getOrElse(Nil)
-        .foreach(deleteRecursive(_))
-=======
       Option(file.listFiles).map(_.toList).getOrElse(Nil).foreach(deleteRecursive(_))
->>>>>>> 1458df46
     }
     file.delete
   }
@@ -215,17 +197,9 @@
   }
 
   // Run a child process and collect stdout and stderr into strings
-<<<<<<< HEAD
-  def execCommand(
-      cmdLine: String,
-      timeout: Option[Int] = None,
-      quiet: Boolean = false
-  ): (String, String) = {
-=======
   def execCommand(cmdLine: String,
                   timeout: Option[Int] = None,
                   quiet: Boolean = false): (String, String) = {
->>>>>>> 1458df46
     val cmds = Seq("/bin/sh", "-c", cmdLine)
     val outStream = new StringBuilder()
     val errStream = new StringBuilder()
@@ -298,15 +272,7 @@
   }
 
   // Logging output for applets at runtime
-<<<<<<< HEAD
-  def appletLog(
-      verbose: Boolean,
-      msg: String,
-      limit: Int = APPLET_LOG_MSG_LIMIT
-  ): Unit = {
-=======
   def appletLog(verbose: Boolean, msg: String, limit: Int = APPLET_LOG_MSG_LIMIT): Unit = {
->>>>>>> 1458df46
     if (verbose) {
       val shortMsg =
         if (msg.length > limit)
