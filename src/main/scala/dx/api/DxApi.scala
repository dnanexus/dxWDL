--- conflicted
+++ resolved
@@ -448,19 +448,11 @@
       case Some(true) => Map("delayWorkspaceDestruction" -> JsTrue)
       case _          => Map.empty
     }
-<<<<<<< HEAD
-    val req = fields ++ instanceFields ++ dependsFields ++ dwd
-    logger.traceLimited(s"subjob request=${JsObject(req).prettyPrint}")
-
-    val info = jobNew(req)
-    val id: String = info.fields.get("id") match {
-=======
     val request = fields ++ instanceFields ++ dependsFields ++ dwd
     logger.traceLimited(s"subjob request=${JsObject(request).prettyPrint}")
 
     val response = jobNew(request)
     val id: String = response.fields.get("id") match {
->>>>>>> 33c1d22d
       case Some(JsString(x)) => x
       case _ =>
         throw new AppInternalException(s"Bad format returned from jobNew ${response.prettyPrint}")
@@ -480,21 +472,14 @@
     logger.trace(s"The asset ${pkgName} is from a different project ${rmtProject.id}")
 
     // clone
-<<<<<<< HEAD
-    val req = Map("objects" -> JsArray(JsString(assetRecord.id)),
-                  "project" -> JsString(dxProject.id),
-                  "destination" -> JsString("/"))
-    val repJs = projectClone(rmtProject.id, req)
-
-    val exists = repJs.fields.get("exists") match {
-=======
+
     val request = Map("objects" -> JsArray(JsString(assetRecord.id)),
                       "project" -> JsString(dxProject.id),
                       "destination" -> JsString("/"))
     val responseJs = projectClone(rmtProject.id, request)
 
     val exists = responseJs.fields.get("exists") match {
->>>>>>> 33c1d22d
+
       case None => throw new Exception("API call did not returnd an exists field")
       case Some(JsArray(x)) =>
         x.map {
@@ -618,21 +603,13 @@
   private def triageOne(components: DxPathComponents): Either[DxDataObject, DxPathComponents] = {
     if (isDataObjectId(components.name)) {
       val dxDataObj = dataObject(components.name)
-<<<<<<< HEAD
-      val dxObjWithProj = components.projName match {
-=======
       val dxDataObjWithProj = components.projName match {
->>>>>>> 33c1d22d
         case None => dxDataObj
         case Some(pid) =>
           val dxProj = resolveProject(pid)
           dataObject(dxDataObj.getId, Some(dxProj))
       }
-<<<<<<< HEAD
-      Left(dxObjWithProj)
-=======
       Left(dxDataObjWithProj)
->>>>>>> 33c1d22d
     } else {
       Right(components)
     }
