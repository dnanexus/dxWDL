--- conflicted
+++ resolved
@@ -450,13 +450,8 @@
     val request = fields ++ instanceFields ++ dependsFields ++ dwd
     logger.traceLimited(s"subjob request=${JsObject(request).prettyPrint}")
 
-<<<<<<< HEAD
-    val info = jobNew(request)
-    val id: String = info.fields.get("id") match {
-=======
     val response = jobNew(request)
     val id: String = response.fields.get("id") match {
->>>>>>> f7141781
       case Some(JsString(x)) => x
       case _ =>
         throw new AppInternalException(s"Bad format returned from jobNew ${response.prettyPrint}")
@@ -605,21 +600,13 @@
   private def triageOne(components: DxPathComponents): Either[DxDataObject, DxPathComponents] = {
     if (isDataObjectId(components.name)) {
       val dxDataObj = dataObject(components.name)
-<<<<<<< HEAD
-      val dxObjWithProj = components.projName match {
-=======
       val dxDataObjWithProj = components.projName match {
->>>>>>> f7141781
         case None => dxDataObj
         case Some(pid) =>
           val dxProj = resolveProject(pid)
           dataObject(dxDataObj.getId, Some(dxProj))
       }
-<<<<<<< HEAD
-      Left(dxObjWithProj)
-=======
       Left(dxDataObjWithProj)
->>>>>>> f7141781
     } else {
       Right(components)
     }
