package dx.compiler

import java.nio.file.{Path, Paths}

import com.typesafe.config.{Config, ConfigFactory}
import dx.api.{DxApi, DxFile, DxPath, DxProject, DxRecord, Field, InstanceTypeDbQuery}
import dx.core.io.{DxFileAccessProtocol, DxFileDescCache, DxPathConfig}
import dx.core.languages.wdl.{ParseSource, WdlVarLinksConverter}
import spray.json.JsValue
import wdlTools.types.{TypedAbstractSyntax => TAT}
import wdlTools.util.{FileSourceResolver, Util}

import scala.jdk.CollectionConverters._

object CompilerFlag extends Enumeration {
  type CompilerFlag = Value
  val All, IR, NativeWithoutRuntimeAsset = Value
}

// Tree printer types for the execTree option
sealed trait TreePrinter
case object JsonTreePrinter extends TreePrinter
case object PrettyTreePrinter extends TreePrinter

// Packing of all compiler flags in an easy to digest format
case class CompilerOptions(archive: Boolean,
                           compileMode: CompilerFlag.Value,
                           defaults: Option[Path],
                           extras: Option[Extras],
                           fatalValidationWarnings: Boolean,
                           force: Boolean,
                           importDirs: Vector[Path],
                           inputs: Vector[Path],
                           leaveWorkflowsOpen: Boolean,
                           locked: Boolean,
                           projectWideReuse: Boolean,
                           reorg: Boolean,
                           streamAllFiles: Boolean,
                           execTree: Option[TreePrinter],
                           runtimeTraceLevel: Int,
                           dxApi: DxApi)

case class Top(cOpt: CompilerOptions) {
  private val dxApi = cOpt.dxApi
  private val logger = dxApi.logger

  // The mapping from region to project name is list of (region, proj-name) pairs.
  // Get the project for this region.
  private def getProjectWithRuntimeLibrary(region2project: Map[String, String],
                                           region: String): (String, String) = {
    val destination = region2project.get(region) match {
      case None       => throw new Exception(s"Region ${region} is currently unsupported")
      case Some(dest) => dest
    }

    // The destionation is something like:
    val parts = destination.split(":")
    if (parts.length == 1) {
      (parts(0), "/")
    } else if (parts.length == 2) {
      (parts(0), parts(1))
    } else {
      throw new Exception(s"Bad syntax for destination ${destination}")
    }
  }

  // the regions live in dxWDL.conf
  def getRegions: Map[String, String] = {
    val config = ConfigFactory.load(DX_WDL_RUNTIME_CONF_FILE)
    val l: Vector[Config] = config.getConfigList("dxWDL.region2project").asScala.toVector
    val region2project: Map[String, String] = l.map { pair =>
      val r = pair.getString("region")
      val projName = pair.getString("path")
      r -> projName
    }.toMap
    region2project
  }

  // Find the runtime dxWDL asset with the correct version. Look inside the
  // project configured for this region.
  private def getAssetId(region: String): String = {
    val region2project = getRegions
    val (projNameRt, folder) = getProjectWithRuntimeLibrary(region2project, region)
    val dxProjRt = dxApi.resolveProject(projNameRt)
    logger.trace(s"Looking for asset-id in ${projNameRt}:/${folder}")

    val assetDxPath = s"${DxPath.DX_URL_PREFIX}${dxProjRt.getId}:${folder}/${DX_WDL_ASSET}"
    val dxObj = dxApi.resolveOnePath(assetDxPath, Some(dxProjRt))
    if (!dxObj.isInstanceOf[DxRecord])
      throw new Exception(s"Found dx object of wrong type ${dxObj} at ${assetDxPath}")
    dxObj.getId
  }

  // We need the dxWDL runtime library cloned into this project, so it will
  // be available to all subjobs we run.
  private def cloneRtLibraryToProject(region: String,
                                      dxWDLrtId: String,
                                      dxProject: DxProject): Unit = {
    val region2project = getRegions
    val (projNameRt, _) = getProjectWithRuntimeLibrary(region2project, region)
    val dxProjRt = dxApi.resolveProject(projNameRt)
    dxApi.cloneAsset(dxApi.record(dxWDLrtId), dxProject, DX_WDL_ASSET, dxProjRt)
  }

  // Backend compiler pass
  private def compileNative(
      bundle: IR.Bundle,
      folder: String,
      dxProject: DxProject,
      runtimePathConfig: DxPathConfig,
      wdlVarLinksConverter: WdlVarLinksConverter
  ): Native.Results = {
    val dxWDLrtId: Option[String] = cOpt.compileMode match {
      case CompilerFlag.IR =>
        throw new Exception("Invalid value IR for compilation mode")
      case CompilerFlag.NativeWithoutRuntimeAsset =>
        // Testing mode, we don't need the runtime library to check native
        // compilation.
        None
      case CompilerFlag.All =>
        // get billTo and region from the project, then find the runtime asset
        // in the current region.
        val region = dxProject.describe(Set(Field.Region)).region match {
          case Some(s) => s
          case None    => throw new Exception(s"Cannot get region for project ${dxProject}")
        }
        val lrtId = getAssetId(region)
        cloneRtLibraryToProject(region, lrtId, dxProject)
        Some(lrtId)
    }
    // get list of available instance types
    val instanceTypeDB = InstanceTypeDbQuery(dxApi).query(dxProject)

    // Efficiently build a directory of the currently existing applets.
    // We don't want to build them if we don't have to.
    val dxObjDir = DxObjectDirectory(bundle, dxProject, folder, cOpt.projectWideReuse, dxApi)

    // Generate dx:applets and dx:workflow from the IR
    Native(
        dxWDLrtId,
        folder,
        dxProject,
        dxObjDir,
        instanceTypeDB,
        runtimePathConfig,
        wdlVarLinksConverter,
        bundle.typeAliases,
        cOpt.extras,
        cOpt.runtimeTraceLevel,
        cOpt.leaveWorkflowsOpen,
        cOpt.force,
        cOpt.archive,
        cOpt.locked,
        cOpt.dxApi
    ).apply(bundle)
  }

  // check the declarations in [graph], and make sure they
  // do not contain the reserved '___' substring.
  private def checkDeclarations(varNames: Vector[String]): Unit = {
    for (varName <- varNames)
      if (varName contains "___")
        throw new Exception(s"Variable ${varName} is using the reserved substring ___")
  }

  // check that streaming annotations are only done for files.
  private def validate(callable: TAT.Callable): Unit = {
    callable match {
      case wf: TAT.Workflow =>
        if (wf.parameterMeta.isDefined) {
          logger.warning("dxWDL workflows ignore their parameter meta section")
        }
        checkDeclarations(wf.inputs.map(_.name))
        checkDeclarations(wf.outputs.map(_.name))
        val allDeclarations: Vector[TAT.Declaration] = wf.body.collect {
          case d: TAT.Declaration => d
        }
        checkDeclarations(allDeclarations.map(_.name))

      case task: TAT.Task =>
        checkDeclarations(task.inputs.map(_.name))
        checkDeclarations(task.outputs.map(_.name))
    }
  }

  // Scan the JSON inputs files for dx:files, and batch describe them. This
  // reduces the number of API calls.
  private def bulkFileDescribe(
      bundle: IR.Bundle,
      dxProject: DxProject
  ): (Map[String, DxFile], DxFileDescCache) = {
    val defResults: InputFileScanResults = cOpt.defaults match {
      case None => InputFileScanResults(Map.empty, Vector.empty)
      case Some(path) =>
        InputFileScan(bundle, dxProject, dxApi).apply(path)
    }

    val allResults: InputFileScanResults = cOpt.inputs.foldLeft(defResults) {
      case (accu: InputFileScanResults, inputFilePath) =>
        val res = InputFileScan(bundle, dxProject, dxApi).apply(inputFilePath)
        InputFileScanResults(accu.path2file ++ res.path2file, accu.dxFiles ++ res.dxFiles)
    }

    val allFiles = dxApi.fileBulkDescribe(allResults.dxFiles)
    (allResults.path2file, DxFileDescCache(allFiles))
  }

  private def wdlToIR(source: Path): IR.Bundle = {
    val (_, language, everythingBundle, allSources, adjunctFiles) =
      ParseSource(dxApi).apply(source, cOpt.importDirs)

    // validate
    everythingBundle.allCallables.foreach { case (_, c) => validate(c) }
    everythingBundle.primaryCallable match {
      case None    => ()
      case Some(x) => validate(x)
    }

    // Compile the WDL workflow into an Intermediate
    // Representation (IR)
    val defaultRuntimeAttrs = cOpt.extras match {
      case None     => WdlRuntimeAttrs(Map.empty)
      case Some(ex) => ex.defaultRuntimeAttributes
    }

    val reorgApp: Either[Boolean, ReorgAttrs] = cOpt.extras match {

      case None => Left(cOpt.reorg)
      case Some(ex) =>
        ex.customReorgAttributes match {
          case None       => Left(cOpt.reorg)
          case Some(cOrg) => Right(cOrg)
        }
    }

    // TODO: load default hints from attrs
    val defaultHintAttrs = WdlHintAttrs(Map.empty)
    GenerateIR(dxApi, defaultRuntimeAttrs, defaultHintAttrs)
      .apply(everythingBundle, allSources, language, cOpt.locked, reorgApp, adjunctFiles)
  }

  // Compile IR only
  private def handleInputFiles(bundle: IR.Bundle,
                               fileResolver: FileSourceResolver,
                               pathToDxFile: Map[String, DxFile],
                               dxFileDescCache: DxFileDescCache): IR.Bundle = {
<<<<<<< HEAD
    val bundle2: IR.Bundle = cOpt.defaults match {
      case None => bundle
      case Some(path) =>
        InputFile(fileResolver, dxFileDescCache, pathToDxFile, bundle.typeAliases, dxApi)
          .embedDefaults(bundle, path)
=======
    val inputFile =
      InputFile(fileResolver, dxFileDescCache, pathToDxFile, bundle.typeAliases, dxApi)

    val bundle2: IR.Bundle = cOpt.defaults match {
      case None       => bundle
      case Some(path) => inputFile.embedDefaults(bundle, path)
>>>>>>> 33c1d22d
    }

    // generate dx inputs from the Cromwell-style input specification.
    cOpt.inputs.foreach { path =>
<<<<<<< HEAD
      val dxInputs =
        InputFile(fileResolver, dxFileDescCache, pathToDxFile, bundle.typeAliases, dxApi)
          .dxFromCromwell(bundle2, path)
=======
      val dxInputs = inputFile.dxFromInputJson(bundle2, path)
>>>>>>> 33c1d22d
      // write back out as xxxx.dx.json
      val filename = Util.replaceFileSuffix(path, ".dx.json")
      val parent = path.getParent
      val dxInputFile =
        if (parent != null) {
          parent.resolve(filename)
        } else {
          Paths.get(filename)
        }
      Util.writeFileContent(dxInputFile, dxInputs.prettyPrint)
      logger.trace(s"Wrote dx JSON input file ${dxInputFile}")
    }
    bundle2
  }

  // compile and generate intermediate code only
  def applyOnlyIR(source: Path, dxProject: DxProject): IR.Bundle = {
    // generate IR
    val bundle: IR.Bundle = wdlToIR(source)

    // lookup platform files in bulk
    val (pathToDxFile, dxFileDescCache) = bulkFileDescribe(bundle, dxProject)
    val dxProtocol = DxFileAccessProtocol(dxApi, dxFileDescCache)
    val fileResolver =
      FileSourceResolver.create(userProtocols = Vector(dxProtocol), logger = logger)

    // handle changes resulting from setting defaults, and
    // generate DNAx input files.
    handleInputFiles(bundle, fileResolver, pathToDxFile, dxFileDescCache)
  }

  // Compile up to native dx applets and workflows
  def apply(source: Path,
            folder: String,
            dxProject: DxProject,
            runtimePathConfig: DxPathConfig,
            execTree: Option[TreePrinter]): (String, Option[Either[String, JsValue]]) = {
    val bundle: IR.Bundle = wdlToIR(source)

    // lookup platform files in bulk
    val (pathToDxFile, dxFileDescCache) = bulkFileDescribe(bundle, dxProject)
    val dxProtocol = DxFileAccessProtocol(dxApi, dxFileDescCache)
    val fileResolver =
      FileSourceResolver.create(userProtocols = Vector(dxProtocol), logger = logger)
<<<<<<< HEAD
    // generate IR
    val bundle2: IR.Bundle = handleInputFiles(bundle, fileResolver, pathToDxFile, dxFileDescCache)
=======

    // generate IR
    val bundle2: IR.Bundle = handleInputFiles(bundle, fileResolver, pathToDxFile, dxFileDescCache)

>>>>>>> 33c1d22d
    // Up to this point, compilation does not require
    // the dx:project. This allows unit testing without
    // being logged in to the platform. For the native
    // pass the dx:project is required to establish
    // (1) the instance price list and database
    // (2) the output location of applets and workflows
    val wdlVarLinksConverter =
      WdlVarLinksConverter(dxApi, fileResolver, dxFileDescCache, bundle2.typeAliases)
    val cResults =
      compileNative(bundle2, folder, dxProject, runtimePathConfig, wdlVarLinksConverter)
    cResults.primaryCallable match {
      case None =>
        val ids = cResults.execDict.map { case (_, r) => r.dxExec.getId }.mkString(",")
        (ids, None)
      case Some(wf) if execTree.isDefined =>
        cResults.primaryCallable match {
          case None =>
            (wf.dxExec.getId, None)
          case Some(primary) =>
            val tree = new Tree(cResults.execDict)
            val treeRepr = execTree.get match { // Safe get because we check isDefined above
              case PrettyTreePrinter =>
                Left(
                    Tree.generateTreeFromJson(tree.apply(primary).asJsObject)
                )
              case JsonTreePrinter => Right(tree.apply(primary)) // Convert to string
            }
            (wf.dxExec.getId, Some(treeRepr))
        }
      case Some(wf) =>
        (wf.dxExec.getId, None)
    }
  }
}<|MERGE_RESOLUTION|>--- conflicted
+++ resolved
@@ -244,31 +244,17 @@
                                fileResolver: FileSourceResolver,
                                pathToDxFile: Map[String, DxFile],
                                dxFileDescCache: DxFileDescCache): IR.Bundle = {
-<<<<<<< HEAD
-    val bundle2: IR.Bundle = cOpt.defaults match {
-      case None => bundle
-      case Some(path) =>
-        InputFile(fileResolver, dxFileDescCache, pathToDxFile, bundle.typeAliases, dxApi)
-          .embedDefaults(bundle, path)
-=======
     val inputFile =
       InputFile(fileResolver, dxFileDescCache, pathToDxFile, bundle.typeAliases, dxApi)
 
     val bundle2: IR.Bundle = cOpt.defaults match {
       case None       => bundle
       case Some(path) => inputFile.embedDefaults(bundle, path)
->>>>>>> 33c1d22d
     }
 
     // generate dx inputs from the Cromwell-style input specification.
     cOpt.inputs.foreach { path =>
-<<<<<<< HEAD
-      val dxInputs =
-        InputFile(fileResolver, dxFileDescCache, pathToDxFile, bundle.typeAliases, dxApi)
-          .dxFromCromwell(bundle2, path)
-=======
       val dxInputs = inputFile.dxFromInputJson(bundle2, path)
->>>>>>> 33c1d22d
       // write back out as xxxx.dx.json
       val filename = Util.replaceFileSuffix(path, ".dx.json")
       val parent = path.getParent
@@ -313,15 +299,10 @@
     val dxProtocol = DxFileAccessProtocol(dxApi, dxFileDescCache)
     val fileResolver =
       FileSourceResolver.create(userProtocols = Vector(dxProtocol), logger = logger)
-<<<<<<< HEAD
+
     // generate IR
     val bundle2: IR.Bundle = handleInputFiles(bundle, fileResolver, pathToDxFile, dxFileDescCache)
-=======
-
-    // generate IR
-    val bundle2: IR.Bundle = handleInputFiles(bundle, fileResolver, pathToDxFile, dxFileDescCache)
-
->>>>>>> 33c1d22d
+
     // Up to this point, compilation does not require
     // the dx:project. This allows unit testing without
     // being logged in to the platform. For the native
