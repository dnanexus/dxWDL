/** Generate an input file for a dx:workflow based on the
  JSON input file. Also deal with setting default values for
a workflow and tasks.

For example, this is a input file for workflow optionals:
{
  "optionals.arg1": 10,
  "optionals.mul2.i": 5,
  "optionals.add.a" : 1,
  "optionals.add.b" : 3
}

This is the dx JSON input:
{
  "arg1": 10,
  "stage-xxxx.i": 5,
  "stage-yyyy.a": 1,
  "stage-yyyy.b": 3
}
  */
package dx.compiler

import java.nio.file.Path

import dx.AppInternalException
import dx.api._
import dx.compiler.IR._
import dx.core.io.DxFileDescCache
import dx.core.languages.wdl.{WdlVarLinks, WdlVarLinksConverter}
import spray.json._
import wdlTools.eval.WdlValues
import wdlTools.types.WdlTypes
import wdlTools.util.{FileSourceResolver, Logger, Util}

// scan a WDL JSON input file, and return all the dx:files in it.
// An input file for workflow foo could look like this:
// {
//   "foo.f": "dx://dxWDL_playground:/test_data/fileB",
//   "foo.f1": "dx://dxWDL_playground:/test_data/fileC",
//   "foo.f2": "dx://dxWDL_playground:/test_data/1/fileC",
//   "foo.fruit_list": "dx://dxWDL_playground:/test_data/fruit_list.txt"
// }
//

case class InputFileScanResults(path2file: Map[String, DxFile], dxFiles: Vector[DxFile])

case class InputFileScan(bundle: IR.Bundle, dxProject: DxProject, dxApi: DxApi) {
  private def findDxFiles(wdlType: WdlTypes.T, jsValue: JsValue): Vector[JsValue] = {
    (wdlType, jsValue) match {
      // base case: primitive types
      case (WdlTypes.T_Boolean, _) => Vector.empty
      case (WdlTypes.T_Int, _)     => Vector.empty
      case (WdlTypes.T_Float, _)   => Vector.empty
      case (WdlTypes.T_String, _)  => Vector.empty
      case (WdlTypes.T_File, jsv)  => Vector(jsv)

      // Maps. These are serialized as an object with a keys array and
      // a values array.
      case (WdlTypes.T_Map(keyType, valueType), _) =>
        val keysJs = jsValue.asJsObject.fields.keys.map { k =>
          JsString(k)
        }.toVector
        val valuesJs = jsValue.asJsObject.fields.values.toVector
        val kFiles = keysJs.flatMap(findDxFiles(keyType, _))
        val vFiles = valuesJs.flatMap(findDxFiles(valueType, _))
        kFiles ++ vFiles

      // Two ways of writing pairs: an object with left/right fields, or an array
      // with two elements.
      case (WdlTypes.T_Pair(lType, rType), JsObject(fields))
          if Vector("left", "right").forall(fields.contains) =>
        val lFiles = findDxFiles(lType, fields("left"))
        val rFiles = findDxFiles(rType, fields("right"))
        lFiles ++ rFiles

      case (WdlTypes.T_Pair(lType, rType), JsArray(Vector(l, r))) =>
        val lFiles = findDxFiles(lType, l)
        val rFiles = findDxFiles(rType, r)
        lFiles ++ rFiles

      case (WdlTypes.T_Array(t, _), JsArray(vec)) =>
        vec.flatMap(findDxFiles(t, _))

      case (WdlTypes.T_Optional(_), JsNull) =>
        Vector.empty

      case (WdlTypes.T_Optional(t), jsv) =>
        findDxFiles(t, jsv)

      // structs
      case (WdlTypes.T_Struct(_, typeMap), JsObject(fields)) =>
        fields.flatMap {
          case (key, value) =>
            val t: WdlTypes.T = typeMap(key)
            findDxFiles(t, value)
        }.toVector

      case _ =>
        throw new AppInternalException(s"Unsupported combination ${wdlType} ${jsValue.prettyPrint}")
    }
  }

  private def findFilesForApplet(inputs: Map[String, JsValue],
                                 applet: IR.Applet): Vector[JsValue] = {
    applet.inputs.flatMap { cVar =>
      val fqn = s"${applet.name}.${cVar.name}"
      inputs.get(fqn) match {
        case None => None
        case Some(jsValue) =>
          Some(findDxFiles(cVar.wdlType, jsValue))
      }
    }.flatten
  }

  private def findFilesForWorkflow(inputs: Map[String, JsValue],
                                   wf: IR.Workflow): Vector[JsValue] = {
    wf.inputs.flatMap {
      case (cVar, _) =>
        val fqn = s"${wf.name}.${cVar.name}"
        inputs.get(fqn) match {
          case None => None
          case Some(jsValue) =>
            Some(findDxFiles(cVar.wdlType, jsValue))
        }
    }.flatten
  }

  def apply(inputPath: Path): InputFileScanResults = {
    // Read the JSON values from the file
    val content = Util.readFileContent(inputPath).parseJson
    val inputs: Map[String, JsValue] = content.asJsObject.fields

    val allCallables: Vector[IR.Callable] =
      bundle.primaryCallable.toVector ++ bundle.allCallables.values

    // Match each field with its WDL type, this allows
    // accurately finding dx-files.
    val jsFileDesc: Vector[JsValue] = allCallables.flatMap {
      case applet: IR.Applet =>
        findFilesForApplet(inputs, applet)
      case wf: IR.Workflow =>
        findFilesForWorkflow(inputs, wf)
    }

    // files that have already been resolved
    val dxFiles: Vector[DxFile] = jsFileDesc.collect {
      case jsv: JsObject => DxFile.fromJsValue(dxApi, jsv)
    }

    // Paths that look like this: "dx://dxWDL_playground:/test_data/fileB".
    // These need to be resolved.
    val dxPaths: Vector[String] = jsFileDesc.collect {
      case JsString(x) => x
    }
    val resolvedPaths = dxApi
      .resolveBulk(dxPaths, dxProject)
      .map {
        case (key, dxobj) if dxobj.isInstanceOf[DxFile] =>
          key -> dxobj.asInstanceOf[DxFile]
        case (_, dxobj) =>
          throw new Exception(s"Scanning the input file produced ${dxobj} which is not a file")
      }

    InputFileScanResults(resolvedPaths, dxFiles ++ resolvedPaths.values)
  }
}

case class InputFile(fileResolver: FileSourceResolver,
                     dxFileDescCache: DxFileDescCache,
<<<<<<< HEAD
                     pathToFile: Map[String, DxFile],
=======
                     path2file: Map[String, DxFile],
>>>>>>> 33c1d22d
                     typeAliases: Map[String, WdlTypes.T],
                     dxApi: DxApi) {
  private lazy val logger2: Logger = dxApi.logger.withTraceIfContainsKey("InputFile")
  private val wdlVarLinksConverter =
    WdlVarLinksConverter(dxApi, fileResolver, dxFileDescCache, typeAliases)

  // Convert a job input to a WdlValues.V. Do not download any files, convert them
  // to a string representation. For example: dx://proj-xxxx:file-yyyy::/A/B/C.txt
  private def wdlValueFromInputJson(wdlType: WdlTypes.T, jsValue: JsValue): WdlValues.V = {
    (wdlType, jsValue) match {
      // base case: primitive types
      case (WdlTypes.T_Boolean, JsBoolean(b)) => WdlValues.V_Boolean(b.booleanValue)
      case (WdlTypes.T_Int, JsNumber(bnm))    => WdlValues.V_Int(bnm.intValue)
      case (WdlTypes.T_Float, JsNumber(bnm))  => WdlValues.V_Float(bnm.doubleValue)
      case (WdlTypes.T_String, JsString(s))   => WdlValues.V_String(s)
      case (WdlTypes.T_File, JsString(s))     => WdlValues.V_File(s)
      case (WdlTypes.T_File, JsObject(_))     =>
        // Convert the path in DNAx to a string. We can later
        // decide if we want to download it or not
        val dxFile = DxFile.fromJsValue(dxApi, jsValue)
        // use the cached file to save an API call if possible
        val uri = dxFileDescCache.updateFileFromCache(dxFile).asUri
        WdlValues.V_File(uri)

      // Maps. These are serialized as an object with a keys array and
      // a values array.
      case (WdlTypes.T_Map(keyType, valueType), _) =>
        val fields = jsValue.asJsObject.fields
        val m: Map[WdlValues.V, WdlValues.V] = fields.map {
          case (k: String, v: JsValue) =>
            val kWdl = wdlValueFromInputJson(keyType, JsString(k))
            val vWdl = wdlValueFromInputJson(valueType, v)
            kWdl -> vWdl
        }
        WdlValues.V_Map(m)

      // a few ways of writing a pair: an object, or an array
      case (WdlTypes.T_Pair(lType, rType), JsObject(fields))
          if Vector("left", "right").forall(fields.contains) =>
        val left = wdlValueFromInputJson(lType, fields("left"))
        val right = wdlValueFromInputJson(rType, fields("right"))
        WdlValues.V_Pair(left, right)

      case (WdlTypes.T_Pair(lType, rType), JsArray(Vector(l, r))) =>
        val left = wdlValueFromInputJson(lType, l)
        val right = wdlValueFromInputJson(rType, r)
        WdlValues.V_Pair(left, right)

      // empty array
      case (WdlTypes.T_Array(_, _), JsNull) =>
        WdlValues.V_Array(Vector.empty[WdlValues.V])

      // array
      case (WdlTypes.T_Array(t, _), JsArray(vec)) =>
        val wVec: Vector[WdlValues.V] = vec.map { elem: JsValue =>
          wdlValueFromInputJson(t, elem)
        }
        WdlValues.V_Array(wVec)

      case (WdlTypes.T_Optional(_), JsNull) =>
        WdlValues.V_Null
      case (WdlTypes.T_Optional(t), jsv) =>
        val value = wdlValueFromInputJson(t, jsv)
        WdlValues.V_Optional(value)

      // structs
      case (WdlTypes.T_Struct(structName, typeMap), JsObject(fields)) =>
        // convert each field
        val m = fields.map {
          case (key, value) =>
            val t: WdlTypes.T = typeMap(key)
            val elem: WdlValues.V = wdlValueFromInputJson(t, value)
            key -> elem
        }
        WdlValues.V_Struct(structName, m)

      case _ =>
        throw new AppInternalException(
            s"Unsupported combination ${wdlType} ${jsValue.prettyPrint}"
        )
    }
  }

  // Import into a WDL value, and convert back to JSON.
  private def translateValue(cVar: CVar, jsv: JsValue): WdlVarLinks = {
    val wdlValue = wdlValueFromInputJson(cVar.wdlType, jsv)
    wdlVarLinksConverter.importFromWDL(cVar.wdlType, wdlValue)
  }

  // skip comment lines, these start with ##.
  private def preprocessInputs(obj: JsObject): Map[String, JsValue] = {
    obj.fields.foldLeft(Map.empty[String, JsValue]) {
      case (accu, (k, v)) if !k.startsWith("##") => accu + (k -> v)
    }
  }

  private class Fields(name: String, fields: Map[String, JsValue]) {
    private var retrievedKeys: Set[String] = Set.empty

    def getExactlyOnce(fqn: String): Option[JsValue] = {
      fields.get(fqn) match {
        case None =>
          dxApi.logger.trace(s"getExactlyOnce ${fqn} => None")
          None
        case Some(v: JsValue) if retrievedKeys.contains(fqn) =>
          dxApi.logger.trace(
              s"getExactlyOnce ${fqn} => Some(${v}); value already retrieved so returning None"
          )
          None
        case Some(v: JsValue) =>
          dxApi.logger.trace(s"getExactlyOnce ${fqn} => Some(${v})")
          retrievedKeys += fqn
          Some(v)
      }
    }

    def checkAllUsed(): Unit = {
      val unused = fields.keySet -- retrievedKeys
      if (unused.nonEmpty) {
        throw new Exception(s"""|Could not map all ${name} fields.
                                |These were left: ${unused}""".stripMargin)

      }
    }
  }

  // Converting a WDL input JSON file, into a valid DNAnexus input file
  private case class InputFileState(fields: Map[String, JsValue]) {
    private val inputFields: Fields = new Fields("input", fields)
    private var dxKeyValues: Map[String, JsValue] = Map.empty

    // If WDL variable fully qualified name [fqn] was provided in the
    // input file, set [stage.cvar] to its JSON value
    def checkAndBind(fqn: String, dxName: String, cVar: IR.CVar): Unit = {
      inputFields.getExactlyOnce(fqn) match {
        case None      => ()
        case Some(jsv) =>
          // Do not assign the value to any later stages.
          // We found the variable declaration, the others
          // are variable uses.
          dxApi.logger.trace(s"checkAndBind, found: ${fqn} -> ${dxName}")
          dxKeyValues ++= wdlVarLinksConverter
            .genFields(translateValue(cVar, jsv), dxName, encodeDots = false)
            .toMap
      }
    }

    // Check if all the input fields were actually used. Otherwise, there are some
    // key/value pairs that were not translated to DNAx.
    def toJsObject: JsObject = {
      inputFields.checkAllUsed()
      JsObject(dxKeyValues)
    }
  }

  // If a stage has defaults, set the SArg to a constant. The user
  // can override it at runtime.
  private def addDefaultsToStage(stg: IR.Stage,
                                 prefix: String,
                                 callee: IR.Callable,
                                 defaultFields: Fields): IR.Stage = {
    logger2.trace(s"addDefaultToStage ${stg.id.getId}, ${stg.description}")
    val inputsFull: Vector[(SArg, CVar)] = stg.inputs.zipWithIndex.map {
      case (sArg, idx) =>
        val cVar = callee.inputVars(idx)
        (sArg, cVar)
    }
    val inputsWithDefaults: Vector[SArg] = inputsFull.map {
      case (sArg, cVar) =>
        val fqn = s"${prefix}.${cVar.name}"
        defaultFields.getExactlyOnce(fqn) match {
          case None => sArg
          case Some(dflt: JsValue) =>
            val w: WdlValues.V = wdlValueFromInputJson(cVar.wdlType, dflt)
            IR.SArgConst(w)
        }
    }
    stg.copy(inputs = inputsWithDefaults)
  }

  // Set defaults for workflow inputs.
  private def addDefaultsToWorkflowInputs(
      inputs: Vector[(CVar, SArg)],
      wfName: String,
      defaultFields: Fields
  ): Vector[(CVar, SArg)] = {
    inputs.map {
      case (cVar, sArg) =>
        val fqn = s"${wfName}.${cVar.name}"
        val sArgDflt = defaultFields.getExactlyOnce(fqn) match {
          case None => sArg
          case Some(dflt: JsValue) =>
            val w: WdlValues.V = wdlValueFromInputJson(cVar.wdlType, dflt)
            IR.SArgConst(w)
        }
        (cVar, sArgDflt)
    }
  }

  // set defaults for a task
  private def embedDefaultsIntoTask(applet: IR.Applet, defaultFields: Fields): IR.Applet = {
    val inputsWithDefaults: Vector[CVar] = applet.inputs.map { cVar =>
      val fqn = s"${applet.name}.${cVar.name}"
      defaultFields.getExactlyOnce(fqn) match {
        case None =>
          cVar
        case Some(dflt: JsValue) =>
          val w: WdlValues.V = wdlValueFromInputJson(cVar.wdlType, dflt)
          cVar.copy(default = Some(w))
      }
    }
    applet.copy(inputs = inputsWithDefaults)
  }

  // Embed default values into the workflow IR
  //
  // Make a sequential pass on the IR, figure out the fully qualified names
  // of all CVar and SArgs. If they have a default value, add it as an attribute
  // (DeclAttrs).
  private def embedDefaultsIntoWorkflow(
      wf: IR.Workflow,
      callables: Map[String, IR.Callable],
      defaultFields: Fields
  ): IR.Workflow = {
    val wfWithDefaults =
      if (wf.locked) {
        // Locked workflows, we have workflow level inputs
        val wfInputsWithDefaults = addDefaultsToWorkflowInputs(wf.inputs, wf.name, defaultFields)
        wf.copy(inputs = wfInputsWithDefaults)
      } else {
        // Workflow is unlocked, we don't have proper
        // workflow level inputs. Instead, set the defaults in the COMMON stage

        val stagesWithDefaults = wf.stages.map { stg =>
          val callee: IR.Callable = callables(stg.calleeName)
          if (stg.id.getId == s"stage-${COMMON}") {
            addDefaultsToStage(stg, wf.name, callee, defaultFields)
          } else {
            addDefaultsToStage(stg, s"${wf.name}.${stg.description}", callee, defaultFields)
          }
        }
        wf.copy(stages = stagesWithDefaults)
      }

    // check that the stage order hasn't changed
    val allStageNames = wf.stages.map {
      _.id
    }
    val embedAllStageNames = wfWithDefaults.stages.map {
      _.id
    }
    assert(allStageNames == embedAllStageNames)

    wfWithDefaults
  }

  // Embed default values into the IR
  //
  // Make a sequential pass on the IR, figure out the fully qualified names
  // of all CVar and SArgs. If they have a default value, embed it into the IR.
  def embedDefaults(bundle: IR.Bundle, defaultInputs: Path): IR.Bundle = {
    dxApi.logger.trace(s"Embedding defaults into the IR")

    // read the default inputs file (xxxx.json)
    val wdlDefaults: JsObject = Util.readFileContent(defaultInputs).parseJson.asJsObject
<<<<<<< HEAD
    val defaultFields: mutable.HashMap[String, JsValue] = preprocessInputs(wdlDefaults)
=======
    val defaultFields: Fields = new Fields("default", preprocessInputs(wdlDefaults))
>>>>>>> 33c1d22d

    val callablesWithDefaults = bundle.allCallables.map {
      case (name, callable) =>
        val callableWithDefaults = callable match {
          case applet: IR.Applet =>
            embedDefaultsIntoTask(applet, defaultFields)
          case subwf: IR.Workflow =>
            embedDefaultsIntoWorkflow(subwf, bundle.allCallables, defaultFields)
        }
        name -> callableWithDefaults
    }
    val primaryCallable = bundle.primaryCallable match {
      case None => None
      case Some(applet: IR.Applet) =>
        Some(embedDefaultsIntoTask(applet, defaultFields))
      case Some(wf: IR.Workflow) =>
        Some(embedDefaultsIntoWorkflow(wf, bundle.allCallables, defaultFields))
    }
    defaultFields.checkAllUsed()
    bundle.copy(primaryCallable = primaryCallable, allCallables = callablesWithDefaults)
  }

  // Build a dx input file, based on the JSON input file and the workflow
  //
  // The general idea here is to figure out the ancestry of each
  // applet/call/workflow input. This provides the fully-qualified-name (fqn)
  // of each IR variable. Then we check if the fqn is defined in
  // the input file.
  def dxFromInputJson(bundle: IR.Bundle, inputPath: Path): JsObject = {
    dxApi.logger.trace(s"Translating WDL input file ${inputPath}")

    // read the input file xxxx.json
    val wdlInputs: JsObject = Util.readFileContent(inputPath).parseJson.asJsObject
<<<<<<< HEAD
    val inputFields: mutable.HashMap[String, JsValue] = preprocessInputs(wdlInputs)
    val cif = CromwellInputFileState(inputFields, mutable.HashMap.empty)
=======
    val inputFields = InputFileState(preprocessInputs(wdlInputs))
>>>>>>> 33c1d22d

    def handleTask(applet: IR.Applet): Unit = {
      applet.inputs.foreach { cVar =>
        val fqn = s"${applet.name}.${cVar.name}"
        val dxName = s"${cVar.name}"
        inputFields.checkAndBind(fqn, dxName, cVar)
      }
    }

    // If there is one task, we can generate one input file for it.
    val tasks: Vector[IR.Applet] = bundle.allCallables.collect {
      case (_, callable: IR.Applet) => callable
    }.toVector

    bundle.primaryCallable match {
      // File with WDL tasks only, no workflows
      case None if tasks.isEmpty =>
        ()
      case None if tasks.size == 1 =>
        handleTask(tasks.head)
      case None =>
        throw new Exception(s"Cannot generate one input file for ${tasks.size} tasks")
      case Some(task: IR.Applet) =>
        handleTask(task)

      case Some(wf: IR.Workflow) if wf.locked =>
        // Locked workflow. A user can set workflow level
        // inputs; nothing else.
        wf.inputs.foreach {
          case (cVar, _) =>
            val fqn = s"${wf.name}.${cVar.name}"
            val dxName = s"${cVar.name}"
            inputFields.checkAndBind(fqn, dxName, cVar)
        }
      case Some(wf: IR.Workflow) if wf.stages.isEmpty =>
        // edge case: workflow, with zero stages
        ()

      case Some(wf: IR.Workflow) =>
        // unlocked workflow with at least one stage.
        // Workflow inputs go into the common stage
        val commonStage = wf.stages.head.id.getId
        wf.inputs.foreach {
          case (cVar, _) =>
            val fqn = s"${wf.name}.${cVar.name}"
            val dxName = s"${commonStage}.${cVar.name}"
            inputFields.checkAndBind(fqn, dxName, cVar)
        }

        // filter out auxiliary stages
        val auxStages = Set(s"stage-${COMMON}", s"stage-${OUTPUT_SECTION}", s"stage-${REORG}")
        val middleStages = wf.stages.filter { stg =>
          !(auxStages contains stg.id.getId)
        }

        // Inputs for top level calls
        middleStages.foreach { stage =>
          // Find the input definitions for the stage, by locating the callee
          val callee: IR.Callable = bundle.allCallables.get(stage.calleeName) match {
            case None =>
              throw new Exception(s"callable ${stage.calleeName} is missing")
            case Some(x) => x
          }
          callee.inputVars.foreach { cVar =>
            val fqn = s"${wf.name}.${stage.description}.${cVar.name}"
            val dxName = s"${stage.description}.${cVar.name}"
            inputFields.checkAndBind(fqn, dxName, cVar)
          }
        }

      case other =>
        throw new Exception(s"Unknown case ${other.getClass}")
    }

    inputFields.toJsObject
  }
}<|MERGE_RESOLUTION|>--- conflicted
+++ resolved
@@ -167,11 +167,7 @@
 
 case class InputFile(fileResolver: FileSourceResolver,
                      dxFileDescCache: DxFileDescCache,
-<<<<<<< HEAD
                      pathToFile: Map[String, DxFile],
-=======
-                     path2file: Map[String, DxFile],
->>>>>>> 33c1d22d
                      typeAliases: Map[String, WdlTypes.T],
                      dxApi: DxApi) {
   private lazy val logger2: Logger = dxApi.logger.withTraceIfContainsKey("InputFile")
@@ -437,11 +433,7 @@
 
     // read the default inputs file (xxxx.json)
     val wdlDefaults: JsObject = Util.readFileContent(defaultInputs).parseJson.asJsObject
-<<<<<<< HEAD
-    val defaultFields: mutable.HashMap[String, JsValue] = preprocessInputs(wdlDefaults)
-=======
     val defaultFields: Fields = new Fields("default", preprocessInputs(wdlDefaults))
->>>>>>> 33c1d22d
 
     val callablesWithDefaults = bundle.allCallables.map {
       case (name, callable) =>
@@ -475,12 +467,7 @@
 
     // read the input file xxxx.json
     val wdlInputs: JsObject = Util.readFileContent(inputPath).parseJson.asJsObject
-<<<<<<< HEAD
-    val inputFields: mutable.HashMap[String, JsValue] = preprocessInputs(wdlInputs)
-    val cif = CromwellInputFileState(inputFields, mutable.HashMap.empty)
-=======
     val inputFields = InputFileState(preprocessInputs(wdlInputs))
->>>>>>> 33c1d22d
 
     def handleTask(applet: IR.Applet): Unit = {
       applet.inputs.foreach { cVar =>
