--- conflicted
+++ resolved
@@ -17,14 +17,8 @@
   WdlVarLinksConverter
 }
 import dx.core.io.{DxPathConfig, ExecLinkInfo}
-<<<<<<< HEAD
-import dx.core.getVersion
-import dx.core.util.CompressionUtils
-=======
 import dx.core.util.CompressionUtils
 import dx.core.getVersion
-import wdlTools.generators.code.WdlV1Generator
->>>>>>> 33c1d22d
 
 import scala.collection.immutable.TreeMap
 import spray.json._
@@ -958,11 +952,7 @@
 
     val details: Map[String, JsValue] = dockerFile match {
       case None         => Map.empty
-<<<<<<< HEAD
-      case Some(dxfile) => Map("docker-image" -> dxfile.getLinkAsJson)
-=======
       case Some(dxFile) => Map("docker-image" -> dxFile.getLinkAsJson)
->>>>>>> 33c1d22d
     }
 
     (runSpecEverything, details)
@@ -1327,7 +1317,7 @@
             specJs.asJsObject.fields ++
               Map("outputSource" -> outputJs)
         )
-    }.toVector
+    }
   }
 
   private def buildWorkflowMetadata(
