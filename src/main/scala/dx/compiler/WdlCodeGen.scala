package dx.compiler

import dx.core.languages.Language
import wdlTools.eval.WdlValues
import wdlTools.generators.code.WdlV1Generator
import wdlTools.syntax.{CommentMap, SourceLocation, WdlVersion}
import wdlTools.types.WdlTypes.T_Task
import wdlTools.types.{WdlTypes, TypedAbstractSyntax => TAT}
import wdlTools.util.{Logger, StringFileSource}

case class WdlCodeGen(logger: Logger,
                      typeAliases: Map[String, WdlTypes.T],
                      language: Language.Value) {

<<<<<<< HEAD
  private val dummySourceLocation: SourceLocation = SourceLocation.empty
=======
  private val locPlaceholder: SourceLocation = SourceLocation.empty
>>>>>>> 33c1d22d

  // A self contained WDL workflow
  val wdlVersion: WdlVersion = {
    language match {
      case Language.WDLvDraft2 =>
        logger.warning("Upgrading draft-2 input to verion 1.0")
        WdlVersion.V1
      case Language.WDLv1_0 => WdlVersion.V1
      case Language.WDLv2_0 => WdlVersion.V2
      case other =>
        throw new Exception(s"Unsupported language version ${other}")
    }
  }

  private lazy val typeAliasDefinitions: Vector[TAT.StructDefinition] = {
    val sortedTypeAliases = SortTypeAliases(logger).apply(typeAliases.toVector)
    sortedTypeAliases.map {
      case (name, wdlType: WdlTypes.T_Struct) =>
<<<<<<< HEAD
        TAT.StructDefinition(name, wdlType, wdlType.members, dummySourceLocation)
=======
        TAT.StructDefinition(name, wdlType, wdlType.members, locPlaceholder)
>>>>>>> 33c1d22d
      case other => throw new RuntimeException(s"Unexpected type alias ${other}")
    }
  }

  // create a wdl-value of a specific type.
  private[compiler] def genDefaultValueOfType(wdlType: WdlTypes.T): TAT.Expr = {
    wdlType match {
<<<<<<< HEAD
      case WdlTypes.T_Boolean => TAT.ValueBoolean(value = true, wdlType, dummySourceLocation)
      case WdlTypes.T_Int     => TAT.ValueInt(0, wdlType, dummySourceLocation)
      case WdlTypes.T_Float   => TAT.ValueFloat(0.0, wdlType, dummySourceLocation)
      case WdlTypes.T_String  => TAT.ValueString("", wdlType, dummySourceLocation)
      case WdlTypes.T_File    => TAT.ValueString("dummy.txt", wdlType, dummySourceLocation)
=======
      case WdlTypes.T_Boolean => TAT.ValueBoolean(value = true, wdlType, locPlaceholder)
      case WdlTypes.T_Int     => TAT.ValueInt(0, wdlType, locPlaceholder)
      case WdlTypes.T_Float   => TAT.ValueFloat(0.0, wdlType, locPlaceholder)
      case WdlTypes.T_String  => TAT.ValueString("", wdlType, locPlaceholder)
      case WdlTypes.T_File    => TAT.ValueString("placeholder.txt", wdlType, locPlaceholder)
>>>>>>> 33c1d22d

      // We could convert an optional to a null value, but that causes
      // problems for the pretty printer.
      // WdlValues.V_OptionalValue(wdlType, None)
      case WdlTypes.T_Optional(t) => genDefaultValueOfType(t)

      // The WdlValues.V_Map type HAS to appear before the array types, because
      // otherwise it is coerced into an array. The map has to
      // contain at least one key-value pair, otherwise you get a type error.
      case WdlTypes.T_Map(keyType, valueType) =>
        val k = genDefaultValueOfType(keyType)
        val v = genDefaultValueOfType(valueType)
<<<<<<< HEAD
        TAT.ExprMap(Map(k -> v), wdlType, dummySourceLocation)

      // an empty array
      case WdlTypes.T_Array(_, false) =>
        TAT.ExprArray(Vector.empty, wdlType, dummySourceLocation)

      // Non empty array
      case WdlTypes.T_Array(t, true) =>
        TAT.ExprArray(Vector(genDefaultValueOfType(t)), wdlType, dummySourceLocation)
=======
        TAT.ExprMap(Map(k -> v), wdlType, locPlaceholder)

      // an empty array
      case WdlTypes.T_Array(_, false) =>
        TAT.ExprArray(Vector.empty, wdlType, locPlaceholder)

      // Non empty array
      case WdlTypes.T_Array(t, true) =>
        TAT.ExprArray(Vector(genDefaultValueOfType(t)), wdlType, locPlaceholder)
>>>>>>> 33c1d22d

      case WdlTypes.T_Pair(lType, rType) =>
        TAT.ExprPair(genDefaultValueOfType(lType),
                     genDefaultValueOfType(rType),
                     wdlType,
<<<<<<< HEAD
                     dummySourceLocation)
=======
                     locPlaceholder)
>>>>>>> 33c1d22d

      case WdlTypes.T_Struct(_, typeMap) =>
        val members = typeMap.map {
          case (fieldName, t) =>
<<<<<<< HEAD
            val key: TAT.Expr = TAT.ValueString(fieldName, WdlTypes.T_String, dummySourceLocation)
            key -> genDefaultValueOfType(t)
        }
        TAT.ExprObject(members, wdlType, dummySourceLocation)
=======
            val key: TAT.Expr = TAT.ValueString(fieldName, WdlTypes.T_String, locPlaceholder)
            key -> genDefaultValueOfType(t)
        }
        TAT.ExprObject(members, wdlType, locPlaceholder)
>>>>>>> 33c1d22d

      case _ => throw new Exception(s"Unhandled type ${wdlType}")
    }
  }

  private[compiler] def wdlValueToExpr(value: WdlValues.V): TAT.Expr = {
    def seqToType(vec: Iterable[TAT.Expr]): WdlTypes.T = {
      vec.headOption.map(_.wdlType).getOrElse(WdlTypes.T_Any)
    }

    value match {
<<<<<<< HEAD
      case WdlValues.V_Null => TAT.ValueNull(WdlTypes.T_Any, dummySourceLocation)
      case WdlValues.V_Boolean(value) =>
        TAT.ValueBoolean(value, WdlTypes.T_Boolean, dummySourceLocation)
      case WdlValues.V_Int(value)   => TAT.ValueInt(value, WdlTypes.T_Int, dummySourceLocation)
      case WdlValues.V_Float(value) => TAT.ValueFloat(value, WdlTypes.T_Float, dummySourceLocation)
      case WdlValues.V_String(value) =>
        TAT.ValueString(value, WdlTypes.T_String, dummySourceLocation)
      case WdlValues.V_File(value) => TAT.ValueFile(value, WdlTypes.T_File, dummySourceLocation)
      case WdlValues.V_Directory(value) =>
        TAT.ValueDirectory(value, WdlTypes.T_Directory, dummySourceLocation)
=======
      case WdlValues.V_Null => TAT.ValueNull(WdlTypes.T_Any, locPlaceholder)
      case WdlValues.V_Boolean(value) =>
        TAT.ValueBoolean(value, WdlTypes.T_Boolean, locPlaceholder)
      case WdlValues.V_Int(value)   => TAT.ValueInt(value, WdlTypes.T_Int, locPlaceholder)
      case WdlValues.V_Float(value) => TAT.ValueFloat(value, WdlTypes.T_Float, locPlaceholder)
      case WdlValues.V_String(value) =>
        TAT.ValueString(value, WdlTypes.T_String, locPlaceholder)
      case WdlValues.V_File(value) => TAT.ValueFile(value, WdlTypes.T_File, locPlaceholder)
      case WdlValues.V_Directory(value) =>
        TAT.ValueDirectory(value, WdlTypes.T_Directory, locPlaceholder)
>>>>>>> 33c1d22d

      // compound values
      case WdlValues.V_Pair(l, r) =>
        val lExpr = wdlValueToExpr(l)
        val rExpr = wdlValueToExpr(r)
<<<<<<< HEAD
        TAT.ExprPair(lExpr,
                     rExpr,
                     WdlTypes.T_Pair(lExpr.wdlType, rExpr.wdlType),
                     dummySourceLocation)
      case WdlValues.V_Array(value) =>
        val valueExprs = value.map(wdlValueToExpr)
        TAT.ExprArray(valueExprs, seqToType(valueExprs), dummySourceLocation)
=======
        TAT.ExprPair(lExpr, rExpr, WdlTypes.T_Pair(lExpr.wdlType, rExpr.wdlType), locPlaceholder)
      case WdlValues.V_Array(value) =>
        val valueExprs = value.map(wdlValueToExpr)
        TAT.ExprArray(valueExprs, seqToType(valueExprs), locPlaceholder)
>>>>>>> 33c1d22d
      case WdlValues.V_Map(value) =>
        val keyExprs = value.keys.map(wdlValueToExpr)
        val valueExprs = value.values.map(wdlValueToExpr)
        TAT.ExprMap(keyExprs.zip(valueExprs).toMap,
                    WdlTypes.T_Map(seqToType(keyExprs), seqToType(valueExprs)),
<<<<<<< HEAD
                    dummySourceLocation)
=======
                    locPlaceholder)
>>>>>>> 33c1d22d

      case WdlValues.V_Optional(value) => wdlValueToExpr(value)
      case WdlValues.V_Struct(name, members) =>
        val memberExprs: Map[TAT.Expr, TAT.Expr] = members.map {
          case (name, value) =>
<<<<<<< HEAD
            TAT.ValueString(name, WdlTypes.T_String, dummySourceLocation) -> wdlValueToExpr(value)
=======
            TAT.ValueString(name, WdlTypes.T_String, locPlaceholder) -> wdlValueToExpr(value)
>>>>>>> 33c1d22d
          case other => throw new RuntimeException(s"Unexpected member ${other}")
        }
        val memberTypes = memberExprs.map {
          case (name: TAT.ValueString, value) => name.value -> value.wdlType
          case other                          => throw new RuntimeException(s"Unexpected member ${other}")
        }
<<<<<<< HEAD
        TAT.ExprMap(memberExprs, WdlTypes.T_Struct(name, memberTypes), dummySourceLocation)
=======
        TAT.ExprMap(memberExprs, WdlTypes.T_Struct(name, memberTypes), locPlaceholder)
>>>>>>> 33c1d22d

      case WdlValues.V_Object(members) =>
        val memberExprs = members.map {
          case (name, value) =>
<<<<<<< HEAD
            val key: TAT.Expr = TAT.ValueString(name, WdlTypes.T_String, dummySourceLocation)
            key -> wdlValueToExpr(value)
        }
        TAT.ExprObject(memberExprs, WdlTypes.T_Object, dummySourceLocation)
=======
            val key: TAT.Expr = TAT.ValueString(name, WdlTypes.T_String, locPlaceholder)
            key -> wdlValueToExpr(value)
        }
        TAT.ExprObject(memberExprs, WdlTypes.T_Object, locPlaceholder)
>>>>>>> 33c1d22d

      case other =>
        throw new Exception(s"Unhandled value ${other}")
    }
  }

  /*
  Create a header for a task/workflow. This is an empty task
  that includes the input and output definitions. It is used
  to
  (1) allow linking to native DNAx applets (and workflows in the future).
  (2) make a WDL file stand-alone, without imports

  For example, the stub for the Add task:
  task Add {
      input {
        Int a
        Int b
      }
      command {
      command <<<
          python -c "print(${a} + ${b})"
      >>>
      output {
          Int result = read_int(stdout())
      }
  }

  is:
  task Add {
     input {
       Int a
       Int b
     }
     command {}
     output {
         Int result
     }
    }
   */
  private def genTaskHeader(callable: IR.Callable): TAT.Task = {
    /*Utils.trace(verbose.on,
                    s"""|taskHeader  callable=${callable.name}
                        |  inputs= ${callable.inputVars.map(_.name)}
                        |  outputs= ${callable.outputVars.map(_.name)}"""
                        .stripMargin)*/

    // Sort the inputs by name, so the result will be deterministic.
    val inputs: Vector[TAT.InputDefinition] =
      callable.inputVars
        .sortWith(_.name < _.name)
        .map { cVar =>
          cVar.default match {
            case None =>
<<<<<<< HEAD
              TAT.RequiredInputDefinition(cVar.name, cVar.wdlType, dummySourceLocation)
=======
              TAT.RequiredInputDefinition(cVar.name, cVar.wdlType, locPlaceholder)
>>>>>>> 33c1d22d
            case Some(wValue) =>
              TAT.OverridableInputDefinitionWithDefault(cVar.name,
                                                        cVar.wdlType,
                                                        wdlValueToExpr(wValue),
<<<<<<< HEAD
                                                        dummySourceLocation)
=======
                                                        locPlaceholder)
>>>>>>> 33c1d22d
          }
        }

    val outputs: Vector[TAT.OutputDefinition] =
      callable.outputVars
        .sortWith(_.name < _.name)
        .map { cVar =>
          val defaultVal = genDefaultValueOfType(cVar.wdlType)
<<<<<<< HEAD
          TAT.OutputDefinition(cVar.name, cVar.wdlType, defaultVal, dummySourceLocation)
=======
          TAT.OutputDefinition(cVar.name, cVar.wdlType, defaultVal, locPlaceholder)
>>>>>>> 33c1d22d
        }

    language match {
      case Language.WDLvDraft2 | Language.WDLv1_0 | Language.WDLv2_0 =>
        TAT.Task(
            callable.name,
            WdlTypes.T_Task(
                callable.name,
                inputs.map {
                  case TAT.RequiredInputDefinition(name, wdlType, _) =>
                    name -> (wdlType, false)
                  case other: TAT.InputDefinition =>
                    other.name -> (other.wdlType, true)
                }.toMap,
                outputs.map(d => d.name -> d.wdlType).toMap
            ),
            inputs,
            outputs,
<<<<<<< HEAD
            TAT.CommandSection(Vector.empty, dummySourceLocation),
=======
            TAT.CommandSection(Vector.empty, locPlaceholder),
>>>>>>> 33c1d22d
            Vector.empty,
            None,
            None,
            None,
            None,
<<<<<<< HEAD
            dummySourceLocation
=======
            locPlaceholder
>>>>>>> 33c1d22d
        )
      case other =>
        throw new Exception(s"Unsupported language version ${other}")
    }
  }

  /**
    * Generate a WDL stub fore a DNAnexus applet.
    * @param id the applet ID
    * @param appletName the applet name
    * @param inputSpec the applet inputs
    * @param outputSpec the applet outputs
    * @return an AST.Task
    */
  def genDnanexusAppletStub(id: String,
                            appletName: String,
                            inputSpec: Map[String, WdlTypes.T],
                            outputSpec: Map[String, WdlTypes.T]): TAT.Task = {

    val meta = TAT.MetaSection(
        Map(
<<<<<<< HEAD
            "type" -> TAT.MetaValueString("native", dummySourceLocation),
            "id" -> TAT.MetaValueString(id, dummySourceLocation)
        ),
        dummySourceLocation
=======
            "type" -> TAT.MetaValueString("native", locPlaceholder),
            "id" -> TAT.MetaValueString(id, locPlaceholder)
        ),
        locPlaceholder
>>>>>>> 33c1d22d
    )
    TAT.Task(
        appletName,
        T_Task(appletName, inputSpec.map {
          case (name, wdlType) => name -> (wdlType, false)
        }, outputSpec),
        inputSpec.map {
<<<<<<< HEAD
          case (name, wdlType) => TAT.RequiredInputDefinition(name, wdlType, dummySourceLocation)
=======
          case (name, wdlType) => TAT.RequiredInputDefinition(name, wdlType, locPlaceholder)
>>>>>>> 33c1d22d
        }.toVector,
        outputSpec.map {
          case (name, wdlType) =>
            val expr = genDefaultValueOfType(wdlType)
<<<<<<< HEAD
            TAT.OutputDefinition(name, wdlType, expr, dummySourceLocation)
        }.toVector,
        TAT.CommandSection(Vector.empty, dummySourceLocation),
=======
            TAT.OutputDefinition(name, wdlType, expr, locPlaceholder)
        }.toVector,
        TAT.CommandSection(Vector.empty, locPlaceholder),
>>>>>>> 33c1d22d
        Vector.empty,
        Some(meta),
        parameterMeta = None,
        runtime = None,
        hints = None,
<<<<<<< HEAD
        loc = dummySourceLocation
=======
        loc = locPlaceholder
>>>>>>> 33c1d22d
    )
  }

  def standAloneTask(task: TAT.Task): TAT.Document = {
    TAT.Document(
<<<<<<< HEAD
        dummySourceLocation.source,
        TAT.Version(wdlVersion, dummySourceLocation),
        typeAliasDefinitions :+ task,
        None,
        dummySourceLocation,
=======
        StringFileSource.empty,
        TAT.Version(wdlVersion, locPlaceholder),
        typeAliasDefinitions :+ task,
        None,
        locPlaceholder,
>>>>>>> 33c1d22d
        CommentMap.empty
    )
  }

  // A workflow can import other libraries:
  //
  // import "library.wdl" as lib
  // workflow foo {
  //   call lib.Multiply as mul { ... }
  //   call lib.Add { ... }
  //   call lib.Nice as nice { ... }
  //   call lib.Hello
  // }
  //
  // rewrite the workflow, and remove the calls to external libraries.
  //
  // workflow foo {
  //   call Multiply as mul { ... }
  //   call Add { ... }
  //   call Nice as nice { ... }
  //   call Hello
  // }
  private def cleanCalls(body: Vector[TAT.WorkflowElement]): Vector[TAT.WorkflowElement] = {
    body.map {
      case call: TAT.Call =>
        call.copy(fullyQualifiedName = call.unqualifiedName)
      case scat: TAT.Scatter =>
        scat.copy(body = cleanCalls(scat.body))
      case cond: TAT.Conditional =>
        cond.copy(body = cleanCalls(cond.body))
      case other => other
    }
  }

  // A workflow must have definitions for all the tasks it
  // calls. However, a scatter calls tasks that are missing from
  // the WDL file we generate. To ameliorate this, we add stubs for
  // called tasks. The generated tasks are named by their
  // unqualified names, not their fully-qualified names. This works
  // because the WDL workflow must be "flattenable".
  def standAloneWorkflow(wf: TAT.Workflow, allCalls: Vector[IR.Callable]): TAT.Document = {
    val tasks: Vector[TAT.Task] =
      allCalls
        .foldLeft(Map.empty[String, TAT.Task]) {
          case (accu, callable) =>
            if (accu contains callable.name) {
              // we have already created a stub for this call
              accu
            } else {
              val stub: TAT.Task = callable match {
                case IR.Applet(_, _, _, _, _, IR.AppletKindTask(_), doc, _, _) =>
                  // This is a task, include its source instead of a header.
                  val tasks = doc.elements.collect {
                    case t: TAT.Task => t
                  }
                  assert(tasks.size == 1)
                  tasks.head
                case _ =>
                  // no existing stub, create it
                  genTaskHeader(callable)
              }
              accu + (callable.name -> stub)
            }
        }
        // sort the task order by name, so the generated code will be deterministic
        .toVector
        .sortWith(_._1 < _._1)
        .map { case (_, task) => task }

    val wfWithoutImportCalls = wf.copy(body = cleanCalls(wf.body))

    TAT.Document(
<<<<<<< HEAD
        dummySourceLocation.source,
        TAT.Version(wdlVersion, dummySourceLocation),
        typeAliasDefinitions ++ tasks,
        Some(wfWithoutImportCalls),
        dummySourceLocation,
=======
        StringFileSource.empty,
        TAT.Version(wdlVersion, locPlaceholder),
        typeAliasDefinitions ++ tasks,
        Some(wfWithoutImportCalls),
        locPlaceholder,
>>>>>>> 33c1d22d
        CommentMap.empty
    )
  }

  def generateDocument(doc: TAT.Document): String = {
    val generator = WdlV1Generator()
    generator.generateDocument(doc).mkString("\n")
  }
}<|MERGE_RESOLUTION|>--- conflicted
+++ resolved
@@ -12,11 +12,7 @@
                       typeAliases: Map[String, WdlTypes.T],
                       language: Language.Value) {
 
-<<<<<<< HEAD
-  private val dummySourceLocation: SourceLocation = SourceLocation.empty
-=======
   private val locPlaceholder: SourceLocation = SourceLocation.empty
->>>>>>> 33c1d22d
 
   // A self contained WDL workflow
   val wdlVersion: WdlVersion = {
@@ -35,11 +31,7 @@
     val sortedTypeAliases = SortTypeAliases(logger).apply(typeAliases.toVector)
     sortedTypeAliases.map {
       case (name, wdlType: WdlTypes.T_Struct) =>
-<<<<<<< HEAD
-        TAT.StructDefinition(name, wdlType, wdlType.members, dummySourceLocation)
-=======
         TAT.StructDefinition(name, wdlType, wdlType.members, locPlaceholder)
->>>>>>> 33c1d22d
       case other => throw new RuntimeException(s"Unexpected type alias ${other}")
     }
   }
@@ -47,19 +39,11 @@
   // create a wdl-value of a specific type.
   private[compiler] def genDefaultValueOfType(wdlType: WdlTypes.T): TAT.Expr = {
     wdlType match {
-<<<<<<< HEAD
-      case WdlTypes.T_Boolean => TAT.ValueBoolean(value = true, wdlType, dummySourceLocation)
-      case WdlTypes.T_Int     => TAT.ValueInt(0, wdlType, dummySourceLocation)
-      case WdlTypes.T_Float   => TAT.ValueFloat(0.0, wdlType, dummySourceLocation)
-      case WdlTypes.T_String  => TAT.ValueString("", wdlType, dummySourceLocation)
-      case WdlTypes.T_File    => TAT.ValueString("dummy.txt", wdlType, dummySourceLocation)
-=======
       case WdlTypes.T_Boolean => TAT.ValueBoolean(value = true, wdlType, locPlaceholder)
       case WdlTypes.T_Int     => TAT.ValueInt(0, wdlType, locPlaceholder)
       case WdlTypes.T_Float   => TAT.ValueFloat(0.0, wdlType, locPlaceholder)
       case WdlTypes.T_String  => TAT.ValueString("", wdlType, locPlaceholder)
       case WdlTypes.T_File    => TAT.ValueString("placeholder.txt", wdlType, locPlaceholder)
->>>>>>> 33c1d22d
 
       // We could convert an optional to a null value, but that causes
       // problems for the pretty printer.
@@ -72,17 +56,6 @@
       case WdlTypes.T_Map(keyType, valueType) =>
         val k = genDefaultValueOfType(keyType)
         val v = genDefaultValueOfType(valueType)
-<<<<<<< HEAD
-        TAT.ExprMap(Map(k -> v), wdlType, dummySourceLocation)
-
-      // an empty array
-      case WdlTypes.T_Array(_, false) =>
-        TAT.ExprArray(Vector.empty, wdlType, dummySourceLocation)
-
-      // Non empty array
-      case WdlTypes.T_Array(t, true) =>
-        TAT.ExprArray(Vector(genDefaultValueOfType(t)), wdlType, dummySourceLocation)
-=======
         TAT.ExprMap(Map(k -> v), wdlType, locPlaceholder)
 
       // an empty array
@@ -92,32 +65,20 @@
       // Non empty array
       case WdlTypes.T_Array(t, true) =>
         TAT.ExprArray(Vector(genDefaultValueOfType(t)), wdlType, locPlaceholder)
->>>>>>> 33c1d22d
 
       case WdlTypes.T_Pair(lType, rType) =>
         TAT.ExprPair(genDefaultValueOfType(lType),
                      genDefaultValueOfType(rType),
                      wdlType,
-<<<<<<< HEAD
-                     dummySourceLocation)
-=======
                      locPlaceholder)
->>>>>>> 33c1d22d
 
       case WdlTypes.T_Struct(_, typeMap) =>
         val members = typeMap.map {
           case (fieldName, t) =>
-<<<<<<< HEAD
-            val key: TAT.Expr = TAT.ValueString(fieldName, WdlTypes.T_String, dummySourceLocation)
-            key -> genDefaultValueOfType(t)
-        }
-        TAT.ExprObject(members, wdlType, dummySourceLocation)
-=======
             val key: TAT.Expr = TAT.ValueString(fieldName, WdlTypes.T_String, locPlaceholder)
             key -> genDefaultValueOfType(t)
         }
         TAT.ExprObject(members, wdlType, locPlaceholder)
->>>>>>> 33c1d22d
 
       case _ => throw new Exception(s"Unhandled type ${wdlType}")
     }
@@ -129,18 +90,6 @@
     }
 
     value match {
-<<<<<<< HEAD
-      case WdlValues.V_Null => TAT.ValueNull(WdlTypes.T_Any, dummySourceLocation)
-      case WdlValues.V_Boolean(value) =>
-        TAT.ValueBoolean(value, WdlTypes.T_Boolean, dummySourceLocation)
-      case WdlValues.V_Int(value)   => TAT.ValueInt(value, WdlTypes.T_Int, dummySourceLocation)
-      case WdlValues.V_Float(value) => TAT.ValueFloat(value, WdlTypes.T_Float, dummySourceLocation)
-      case WdlValues.V_String(value) =>
-        TAT.ValueString(value, WdlTypes.T_String, dummySourceLocation)
-      case WdlValues.V_File(value) => TAT.ValueFile(value, WdlTypes.T_File, dummySourceLocation)
-      case WdlValues.V_Directory(value) =>
-        TAT.ValueDirectory(value, WdlTypes.T_Directory, dummySourceLocation)
-=======
       case WdlValues.V_Null => TAT.ValueNull(WdlTypes.T_Any, locPlaceholder)
       case WdlValues.V_Boolean(value) =>
         TAT.ValueBoolean(value, WdlTypes.T_Boolean, locPlaceholder)
@@ -151,72 +100,42 @@
       case WdlValues.V_File(value) => TAT.ValueFile(value, WdlTypes.T_File, locPlaceholder)
       case WdlValues.V_Directory(value) =>
         TAT.ValueDirectory(value, WdlTypes.T_Directory, locPlaceholder)
->>>>>>> 33c1d22d
 
       // compound values
       case WdlValues.V_Pair(l, r) =>
         val lExpr = wdlValueToExpr(l)
         val rExpr = wdlValueToExpr(r)
-<<<<<<< HEAD
-        TAT.ExprPair(lExpr,
-                     rExpr,
-                     WdlTypes.T_Pair(lExpr.wdlType, rExpr.wdlType),
-                     dummySourceLocation)
-      case WdlValues.V_Array(value) =>
-        val valueExprs = value.map(wdlValueToExpr)
-        TAT.ExprArray(valueExprs, seqToType(valueExprs), dummySourceLocation)
-=======
         TAT.ExprPair(lExpr, rExpr, WdlTypes.T_Pair(lExpr.wdlType, rExpr.wdlType), locPlaceholder)
       case WdlValues.V_Array(value) =>
         val valueExprs = value.map(wdlValueToExpr)
         TAT.ExprArray(valueExprs, seqToType(valueExprs), locPlaceholder)
->>>>>>> 33c1d22d
       case WdlValues.V_Map(value) =>
         val keyExprs = value.keys.map(wdlValueToExpr)
         val valueExprs = value.values.map(wdlValueToExpr)
         TAT.ExprMap(keyExprs.zip(valueExprs).toMap,
                     WdlTypes.T_Map(seqToType(keyExprs), seqToType(valueExprs)),
-<<<<<<< HEAD
-                    dummySourceLocation)
-=======
                     locPlaceholder)
->>>>>>> 33c1d22d
 
       case WdlValues.V_Optional(value) => wdlValueToExpr(value)
       case WdlValues.V_Struct(name, members) =>
         val memberExprs: Map[TAT.Expr, TAT.Expr] = members.map {
           case (name, value) =>
-<<<<<<< HEAD
-            TAT.ValueString(name, WdlTypes.T_String, dummySourceLocation) -> wdlValueToExpr(value)
-=======
             TAT.ValueString(name, WdlTypes.T_String, locPlaceholder) -> wdlValueToExpr(value)
->>>>>>> 33c1d22d
           case other => throw new RuntimeException(s"Unexpected member ${other}")
         }
         val memberTypes = memberExprs.map {
           case (name: TAT.ValueString, value) => name.value -> value.wdlType
           case other                          => throw new RuntimeException(s"Unexpected member ${other}")
         }
-<<<<<<< HEAD
-        TAT.ExprMap(memberExprs, WdlTypes.T_Struct(name, memberTypes), dummySourceLocation)
-=======
         TAT.ExprMap(memberExprs, WdlTypes.T_Struct(name, memberTypes), locPlaceholder)
->>>>>>> 33c1d22d
 
       case WdlValues.V_Object(members) =>
         val memberExprs = members.map {
           case (name, value) =>
-<<<<<<< HEAD
-            val key: TAT.Expr = TAT.ValueString(name, WdlTypes.T_String, dummySourceLocation)
-            key -> wdlValueToExpr(value)
-        }
-        TAT.ExprObject(memberExprs, WdlTypes.T_Object, dummySourceLocation)
-=======
             val key: TAT.Expr = TAT.ValueString(name, WdlTypes.T_String, locPlaceholder)
             key -> wdlValueToExpr(value)
         }
         TAT.ExprObject(memberExprs, WdlTypes.T_Object, locPlaceholder)
->>>>>>> 33c1d22d
 
       case other =>
         throw new Exception(s"Unhandled value ${other}")
@@ -271,20 +190,12 @@
         .map { cVar =>
           cVar.default match {
             case None =>
-<<<<<<< HEAD
-              TAT.RequiredInputDefinition(cVar.name, cVar.wdlType, dummySourceLocation)
-=======
               TAT.RequiredInputDefinition(cVar.name, cVar.wdlType, locPlaceholder)
->>>>>>> 33c1d22d
             case Some(wValue) =>
               TAT.OverridableInputDefinitionWithDefault(cVar.name,
                                                         cVar.wdlType,
                                                         wdlValueToExpr(wValue),
-<<<<<<< HEAD
-                                                        dummySourceLocation)
-=======
                                                         locPlaceholder)
->>>>>>> 33c1d22d
           }
         }
 
@@ -293,11 +204,7 @@
         .sortWith(_.name < _.name)
         .map { cVar =>
           val defaultVal = genDefaultValueOfType(cVar.wdlType)
-<<<<<<< HEAD
-          TAT.OutputDefinition(cVar.name, cVar.wdlType, defaultVal, dummySourceLocation)
-=======
           TAT.OutputDefinition(cVar.name, cVar.wdlType, defaultVal, locPlaceholder)
->>>>>>> 33c1d22d
         }
 
     language match {
@@ -316,21 +223,13 @@
             ),
             inputs,
             outputs,
-<<<<<<< HEAD
-            TAT.CommandSection(Vector.empty, dummySourceLocation),
-=======
             TAT.CommandSection(Vector.empty, locPlaceholder),
->>>>>>> 33c1d22d
             Vector.empty,
             None,
             None,
             None,
             None,
-<<<<<<< HEAD
-            dummySourceLocation
-=======
             locPlaceholder
->>>>>>> 33c1d22d
         )
       case other =>
         throw new Exception(s"Unsupported language version ${other}")
@@ -352,17 +251,10 @@
 
     val meta = TAT.MetaSection(
         Map(
-<<<<<<< HEAD
-            "type" -> TAT.MetaValueString("native", dummySourceLocation),
-            "id" -> TAT.MetaValueString(id, dummySourceLocation)
-        ),
-        dummySourceLocation
-=======
             "type" -> TAT.MetaValueString("native", locPlaceholder),
             "id" -> TAT.MetaValueString(id, locPlaceholder)
         ),
         locPlaceholder
->>>>>>> 33c1d22d
     )
     TAT.Task(
         appletName,
@@ -370,52 +262,30 @@
           case (name, wdlType) => name -> (wdlType, false)
         }, outputSpec),
         inputSpec.map {
-<<<<<<< HEAD
-          case (name, wdlType) => TAT.RequiredInputDefinition(name, wdlType, dummySourceLocation)
-=======
           case (name, wdlType) => TAT.RequiredInputDefinition(name, wdlType, locPlaceholder)
->>>>>>> 33c1d22d
         }.toVector,
         outputSpec.map {
           case (name, wdlType) =>
             val expr = genDefaultValueOfType(wdlType)
-<<<<<<< HEAD
-            TAT.OutputDefinition(name, wdlType, expr, dummySourceLocation)
-        }.toVector,
-        TAT.CommandSection(Vector.empty, dummySourceLocation),
-=======
             TAT.OutputDefinition(name, wdlType, expr, locPlaceholder)
         }.toVector,
         TAT.CommandSection(Vector.empty, locPlaceholder),
->>>>>>> 33c1d22d
         Vector.empty,
         Some(meta),
         parameterMeta = None,
         runtime = None,
         hints = None,
-<<<<<<< HEAD
-        loc = dummySourceLocation
-=======
         loc = locPlaceholder
->>>>>>> 33c1d22d
     )
   }
 
   def standAloneTask(task: TAT.Task): TAT.Document = {
     TAT.Document(
-<<<<<<< HEAD
-        dummySourceLocation.source,
-        TAT.Version(wdlVersion, dummySourceLocation),
-        typeAliasDefinitions :+ task,
-        None,
-        dummySourceLocation,
-=======
         StringFileSource.empty,
         TAT.Version(wdlVersion, locPlaceholder),
         typeAliasDefinitions :+ task,
         None,
         locPlaceholder,
->>>>>>> 33c1d22d
         CommentMap.empty
     )
   }
@@ -488,19 +358,11 @@
     val wfWithoutImportCalls = wf.copy(body = cleanCalls(wf.body))
 
     TAT.Document(
-<<<<<<< HEAD
-        dummySourceLocation.source,
-        TAT.Version(wdlVersion, dummySourceLocation),
-        typeAliasDefinitions ++ tasks,
-        Some(wfWithoutImportCalls),
-        dummySourceLocation,
-=======
         StringFileSource.empty,
         TAT.Version(wdlVersion, locPlaceholder),
         typeAliasDefinitions ++ tasks,
         Some(wfWithoutImportCalls),
         locPlaceholder,
->>>>>>> 33c1d22d
         CommentMap.empty
     )
   }
