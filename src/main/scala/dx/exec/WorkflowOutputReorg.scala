package dx.exec

import dx.api._
<<<<<<< HEAD
import dx.core.io.{DxFileDescCache, DxPathConfig}
import dx.exec
import dx.core.getVersion
import spray.json.{JsBoolean, JsObject, JsValue}
import wdlTools.types.{WdlTypes, TypedAbstractSyntax => TAT}
import wdlTools.util.FileSourceResolver

case class WorkflowOutputReorg(wf: TAT.Workflow,
                               document: TAT.Document,
                               typeAliases: Map[String, WdlTypes.T],
                               dxPathConfig: DxPathConfig,
                               fileResolver: FileSourceResolver,
                               dxFileDescCache: DxFileDescCache,
                               dxApi: DxApi) {
=======
import dx.exec
import dx.core.getVersion
import spray.json.{JsBoolean, JsObject, JsValue}

case class WorkflowOutputReorg(dxApi: DxApi) {
>>>>>>> 33c1d22d
  // Efficiently get the names of many files. We
  // don't want to do a `describe` each one of them, instead,
  // we do a bulk-describe.
  //
  // In other words, this code is an efficient replacement for:
  // files.map(_.describe().getName())
  private def bulkGetFilenames(files: Seq[DxFile]): Vector[String] = {
    val info = dxApi.fileBulkDescribe(files.toVector)
    info.map(_.describe().name)
  }

  // find all output files from the analysis
  //
  // We want to find all inputs and outputs with little platform overhead.
  // Here, we use a describe API call on the analysis.
  //
  // The output files could include some of the inputs, and we need
  // to filter those out. One way, is to check file creation dates,
  // however, that would require a describe API call per output
  // file. Instead, we find all the output files that do not also
  // appear in the input.
  private def analysisFileOutputs(dxAnalysis: DxAnalysis): Vector[DxFile] = {
<<<<<<< HEAD
    val req = Map(
        "fields" -> JsObject("input" -> JsBoolean(true), "output" -> JsBoolean(true))
    )
    val repJs = dxApi.analysisDescribe(dxAnalysis.id, req)
    val outputs = repJs.fields.get("output") match {
      case None    => throw new Exception("Failed to get analysis outputs")
      case Some(x) => x
    }
    val inputs = repJs.fields.get("input") match {
=======
    val request = Map(
        "fields" -> JsObject("input" -> JsBoolean(true), "output" -> JsBoolean(true))
    )
    val responseJs = dxApi.analysisDescribe(dxAnalysis.id, request)
    val outputs = responseJs.fields.get("output") match {
      case None    => throw new Exception("Failed to get analysis outputs")
      case Some(x) => x
    }
    val inputs = responseJs.fields.get("input") match {
>>>>>>> 33c1d22d
      case None    => throw new Exception("Failed to get analysis inputs")
      case Some(x) => x
    }
    val fileOutputs: Set[DxFile] = dxApi.findFiles(outputs).toSet
    val fileInputs: Set[DxFile] = dxApi.findFiles(inputs).toSet
    val realOutputs: Set[DxFile] = fileOutputs -- fileInputs
    dxApi.logger.traceLimited(s"analysis has ${fileOutputs.size} output files")
    dxApi.logger.traceLimited(s"analysis has ${fileInputs.size} input files")
    dxApi.logger.traceLimited(s"analysis has ${realOutputs.size} real outputs")
    dxApi.logger.traceLimited("Checking timestamps")
    if (realOutputs.size > exec.MAX_NUM_FILES_MOVE_LIMIT) {
      dxApi.logger.traceLimited(
          s"WARNING: Large number of outputs (${realOutputs.size}), not moving objects"
      )
      return Vector.empty
    }
    val realFreshOutputs = dxApi.fileBulkDescribe(realOutputs.toVector)
<<<<<<< HEAD

=======
>>>>>>> 33c1d22d
    // Retain only files that were created AFTER the analysis started
    val anlCreateTs: java.util.Date = dxAnalysis.describe().getCreationDate
    val outputFiles: Vector[DxFile] = realFreshOutputs.flatMap { dxFile =>
      val creationDate = new java.util.Date(dxFile.describe().created)
      if (creationDate.compareTo(anlCreateTs) >= 0) {
        Some(dxFile)
      } else {
        None
      }
    }
    dxApi.logger.traceLimited(s"analysis has ${outputFiles.length} verified output files")
    outputFiles
  }

  // Move all intermediate results to a sub-folder
  def moveIntermediateResultFiles(exportFiles: Vector[DxFile]): Unit = {
    val dxProject = dxApi.currentProject
    val dxProjDesc = dxProject.describe()
    val dxAnalysis = dxApi.currentJob.describe().analysis.get
    val outFolder = dxAnalysis.describe().folder
    val intermFolder = outFolder + "/" + exec.INTERMEDIATE_RESULTS_FOLDER
    dxApi.logger.traceLimited(s"proj=${dxProjDesc.name} outFolder=${outFolder}")

    // find all analysis output files
    val analysisFiles: Vector[DxFile] = analysisFileOutputs(dxAnalysis)
    if (analysisFiles.isEmpty) {
      return
    }

    val exportIds: Set[String] = exportFiles.map(_.id).toSet
    val exportNames: Vector[String] = bulkGetFilenames(exportFiles)
    dxApi.logger.traceLimited(s"exportFiles=${exportNames}")

    // Figure out which of the files should be kept
    val intermediateFiles = analysisFiles.filter(x => !(exportIds contains x.id))
    val iNames: Vector[String] = bulkGetFilenames(intermediateFiles)
    dxApi.logger.traceLimited(s"intermediate files=${iNames}")
    if (intermediateFiles.isEmpty) {
      return
    }

    // Move all non exported results to the subdir. Do this in
    // a single API call, to improve performance.
    val folderContents: FolderContents = dxProject.listFolder(outFolder)
    dxApi.logger.traceLimited(s"subfolders=${folderContents.subFolders}")
    if (!(folderContents.subFolders contains intermFolder)) {
      dxApi.logger.traceLimited(s"Creating intermediate results sub-folder ${intermFolder}")
      dxProject.newFolder(intermFolder, parents = true)
    } else {
      dxApi.logger.traceLimited(s"Intermediate results sub-folder ${intermFolder} already exists")
    }
    dxProject.moveObjects(intermediateFiles, intermFolder)
  }

  def apply(wfOutputFiles: Vector[DxFile]): Map[String, JsValue] = {
    dxApi.logger.traceLimited(s"dxWDL version: ${getVersion}")

    // Reorganize directory structure
    moveIntermediateResultFiles(wfOutputFiles)

    // empty results
    Map.empty[String, JsValue]
  }
}<|MERGE_RESOLUTION|>--- conflicted
+++ resolved
@@ -1,28 +1,11 @@
 package dx.exec
 
 import dx.api._
-<<<<<<< HEAD
-import dx.core.io.{DxFileDescCache, DxPathConfig}
-import dx.exec
-import dx.core.getVersion
-import spray.json.{JsBoolean, JsObject, JsValue}
-import wdlTools.types.{WdlTypes, TypedAbstractSyntax => TAT}
-import wdlTools.util.FileSourceResolver
-
-case class WorkflowOutputReorg(wf: TAT.Workflow,
-                               document: TAT.Document,
-                               typeAliases: Map[String, WdlTypes.T],
-                               dxPathConfig: DxPathConfig,
-                               fileResolver: FileSourceResolver,
-                               dxFileDescCache: DxFileDescCache,
-                               dxApi: DxApi) {
-=======
 import dx.exec
 import dx.core.getVersion
 import spray.json.{JsBoolean, JsObject, JsValue}
 
 case class WorkflowOutputReorg(dxApi: DxApi) {
->>>>>>> 33c1d22d
   // Efficiently get the names of many files. We
   // don't want to do a `describe` each one of them, instead,
   // we do a bulk-describe.
@@ -45,17 +28,6 @@
   // file. Instead, we find all the output files that do not also
   // appear in the input.
   private def analysisFileOutputs(dxAnalysis: DxAnalysis): Vector[DxFile] = {
-<<<<<<< HEAD
-    val req = Map(
-        "fields" -> JsObject("input" -> JsBoolean(true), "output" -> JsBoolean(true))
-    )
-    val repJs = dxApi.analysisDescribe(dxAnalysis.id, req)
-    val outputs = repJs.fields.get("output") match {
-      case None    => throw new Exception("Failed to get analysis outputs")
-      case Some(x) => x
-    }
-    val inputs = repJs.fields.get("input") match {
-=======
     val request = Map(
         "fields" -> JsObject("input" -> JsBoolean(true), "output" -> JsBoolean(true))
     )
@@ -65,7 +37,6 @@
       case Some(x) => x
     }
     val inputs = responseJs.fields.get("input") match {
->>>>>>> 33c1d22d
       case None    => throw new Exception("Failed to get analysis inputs")
       case Some(x) => x
     }
@@ -83,10 +54,7 @@
       return Vector.empty
     }
     val realFreshOutputs = dxApi.fileBulkDescribe(realOutputs.toVector)
-<<<<<<< HEAD
 
-=======
->>>>>>> 33c1d22d
     // Retain only files that were created AFTER the analysis started
     val anlCreateTs: java.util.Date = dxAnalysis.describe().getCreationDate
     val outputFiles: Vector[DxFile] = realFreshOutputs.flatMap { dxFile =>
