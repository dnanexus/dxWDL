--- conflicted
+++ resolved
@@ -91,11 +91,7 @@
     }
     val fileSourceToPath = dxUriToJs.map {
       case (uri, JsString(path)) => fileResolver.resolve(uri) -> Paths.get(path)
-<<<<<<< HEAD
-      case (_, _)                => throw new Exception("Sanity")
-=======
       case other                 => throw new Exception(s"Invalid map item ${other}")
->>>>>>> f7141781
     }
     (localizedInputs, fileSourceToPath)
   }
