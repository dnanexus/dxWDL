--- conflicted
+++ resolved
@@ -10,12 +10,8 @@
 case class WfInputs(wf: TAT.Workflow,
                     document: TAT.Document,
                     wdlVarLinksConverter: WdlVarLinksConverter,
-<<<<<<< HEAD
-                    dxApi: DxApi) {
-=======
                     dxApi: DxApi,
                     evaluator: Eval) {
->>>>>>> 742bc8d7
   def apply(inputs: Map[String, (WdlTypes.T, WdlValues.V)]): Map[String, JsValue] = {
     dxApi.logger.traceLimited(s"dxWDL version: ${getVersion}")
     dxApi.logger.traceLimited(s"Environment: ${inputs}")
@@ -48,24 +44,12 @@
     }
 
     // convert the WDL values to JSON
-<<<<<<< HEAD
-    val outputFields: Map[String, JsValue] = inputs
-      .map {
-        case (outputVarName, (wdlType, wdlValue)) =>
-          val wvl = wdlVarLinksConverter.importFromWDL(wdlType, wdlValue)
-          wdlVarLinksConverter.genFields(wvl, outputVarName)
-      }
-      .toVector
-      .flatten
-      .toMap
-=======
     val outputFields: Map[String, JsValue] = evaluatedInputs.flatMap {
       case (outputVarName, (wdlType, wdlValue)) =>
         val wvl = wdlVarLinksConverter.importFromWDL(wdlType, wdlValue)
         wdlVarLinksConverter.genFields(wvl, outputVarName)
     }.toMap
 
->>>>>>> 742bc8d7
     outputFields
   }
 }