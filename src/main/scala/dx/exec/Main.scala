package dx.exec

import java.nio.file.{Path, Paths}

import dx.{AppException, AppInternalException}
import dx.api.{DxApi, DxExecutable, Field, InstanceTypeDB}
import dx.compiler.WdlRuntimeAttrs
import dx.core.io.{DxFileAccessProtocol, DxFileDescCache, DxPathConfig}
import dx.core.languages.wdl.{Evaluator, ParseSource, WdlVarLinksConverter}
import dx.core.util.MainUtils._
import dx.core.util.CompressionUtils
import wdlTools.util.{FileSourceResolver, JsUtils, Logger, TraceLevel, Util}
import spray.json._

object Main {
  object ExecAction extends Enumeration {
    type ExecAction = Value
    val Collect, WfOutputs, WfInputs, WorkflowOutputReorg, WfCustomReorgOutputs, WfFragment,
        TaskCheckInstanceType, TaskProlog, TaskInstantiateCommand, TaskEpilog, TaskRelaunch = Value
  }

  // Setup the standard paths used for applets. These are used at
  // runtime, not at compile time. On the cloud instance running the
  // job, the user is "dnanexus", and the home directory is
  // "/home/dnanexus".
  private def buildRuntimePathConfig(streamAllFiles: Boolean, logger: Logger): DxPathConfig = {
    DxPathConfig.apply(baseDNAxDir, streamAllFiles, logger)
  }

  private def taskAction(op: ExecAction.Value,
                         taskSourceCode: String,
                         instanceTypeDB: InstanceTypeDB,
                         jobInputPath: Path,
                         jobOutputPath: Path,
                         dxPathConfig: DxPathConfig,
                         fileResolver: FileSourceResolver,
                         dxFileDescCache: DxFileDescCache,
                         defaultRuntimeAttributes: Option[WdlRuntimeAttrs],
                         delayWorkspaceDestruction: Option[Boolean],
                         dxApi: DxApi): Termination = {
    // Parse the inputs, convert to WDL values. Delay downloading files
    // from the platform, we may not need to access them.
    val inputLines: String = Util.readFileContent(jobInputPath)
    val originalInputs: JsValue = inputLines.parseJson

    val (task, typeAliases, document) = ParseSource(dxApi).parseWdlTask(taskSourceCode)

    // setup the utility directories that the task-runner employs
    dxPathConfig.createCleanDirs()

    val wdlVarLinksConverter =
      WdlVarLinksConverter(dxApi, fileResolver, dxFileDescCache, typeAliases)
    val evaluator = Evaluator.make(dxPathConfig, fileResolver, document.version.value)
    val jobInputOutput =
      JobInputOutput(dxPathConfig,
                     fileResolver,
                     dxFileDescCache,
                     wdlVarLinksConverter,
                     dxApi,
                     evaluator)
    val inputs = jobInputOutput.loadInputs(originalInputs, task)
    System.err.println(s"""|Main processing inputs in taskAction
                           |originalInputs:
                           |${originalInputs.prettyPrint}
                           |
                           |processed inputs:
                           |${inputs.mkString("\n")}
                           |""".stripMargin)
    val taskRunner = dx.exec.TaskRunner(
        task,
        document,
        typeAliases,
        instanceTypeDB,
        dxPathConfig,
        fileResolver,
        wdlVarLinksConverter,
        jobInputOutput,
        defaultRuntimeAttributes,
        delayWorkspaceDestruction,
        dxApi,
        evaluator
    )

    // Running tasks
    op match {
      case ExecAction.TaskCheckInstanceType =>
        // special operation to check if this task is on the right instance type
        val correctInstanceType: Boolean = taskRunner.checkInstanceType(inputs)
        Success(correctInstanceType.toString)

      case ExecAction.TaskProlog =>
        val (localizedInputs, fileSourceToPath) = taskRunner.prolog(inputs)
        taskRunner.writeEnvToDisk(localizedInputs, fileSourceToPath)
        Success(s"success ${op}")

      case ExecAction.TaskInstantiateCommand =>
        val (localizedInputs, fileSourceToPath) = taskRunner.readEnvFromDisk()
        val env = taskRunner.instantiateCommand(localizedInputs)
        taskRunner.writeEnvToDisk(env, fileSourceToPath)
        Success(s"success ${op}")

      case ExecAction.TaskEpilog =>
        val (env, fileSourceToPath) = taskRunner.readEnvFromDisk()
        val outputFields: Map[String, JsValue] = taskRunner.epilog(env, fileSourceToPath)

        // write outputs, ignore null values, these could occur for optional
        // values that were not specified.
        val json = JsObject(outputFields.filter {
          case (_, jsValue) => jsValue != null && jsValue != JsNull
        })
<<<<<<< HEAD
        val ast_pp = json.prettyPrint
        Util.writeFileContent(jobOutputPath, ast_pp)
=======
        Util.writeFileContent(jobOutputPath, json.prettyPrint)
>>>>>>> cce7e8f8
        Success(s"success ${op}")

      case ExecAction.TaskRelaunch =>
        val outputFields: Map[String, JsValue] = taskRunner.relaunch(inputs, originalInputs)
        val json = JsObject(outputFields.filter {
          case (_, jsValue) => jsValue != null && jsValue != JsNull
        })
<<<<<<< HEAD
        val ast_pp = json.prettyPrint
        Util.writeFileContent(jobOutputPath, ast_pp)
=======
        Util.writeFileContent(jobOutputPath, json.prettyPrint)
>>>>>>> cce7e8f8
        Success(s"success ${op}")

      case _ =>
        Failure(s"Illegal task operation ${op}")
    }
  }

  // Execute a part of a workflow
  private def workflowFragAction(op: ExecAction.Value,
                                 wdlSourceCode: String,
                                 instanceTypeDB: InstanceTypeDB,
                                 metaInfo: JsValue,
                                 jobInputPath: Path,
                                 jobOutputPath: Path,
                                 dxPathConfig: DxPathConfig,
                                 fileResolver: FileSourceResolver,
                                 dxFileDescCache: DxFileDescCache,
                                 defaultRuntimeAttributes: Option[WdlRuntimeAttrs],
                                 delayWorkspaceDestruction: Option[Boolean],
                                 dxApi: DxApi): Termination = {
    // Parse the inputs, convert to WDL values. Delay downloading files
    // from the platform, we may not need to access them.
    val inputLines: String = Util.readFileContent(jobInputPath)
    val inputsRaw: JsValue = inputLines.parseJson

    val (wf, taskDir, typeAliases, document) =
      ParseSource(dxApi).parseWdlWorkflow(wdlSourceCode)
    val wdlVarLinksConverter =
      WdlVarLinksConverter(dxApi, fileResolver, dxFileDescCache, typeAliases)
    val evaluator = Evaluator.make(dxPathConfig, fileResolver, document.version.value)
    val jobInputOutput = JobInputOutput(dxPathConfig,
                                        fileResolver,
                                        dxFileDescCache,
                                        wdlVarLinksConverter,
                                        dxApi,
                                        evaluator)
    // setup the utility directories that the frag-runner employs
    val fragInputOutput = WfFragInputOutput(typeAliases, wdlVarLinksConverter, dxApi)

    // process the inputs
    val fragInputs = fragInputOutput.loadInputs(inputsRaw, metaInfo)
    val outputFields: Map[String, JsValue] =
      op match {
        case ExecAction.WfFragment =>
          val fragRunner = WfFragRunner(
              wf,
              taskDir,
              typeAliases,
              document,
              instanceTypeDB,
              fragInputs.execLinkInfo,
              dxPathConfig,
              fileResolver,
              wdlVarLinksConverter,
              jobInputOutput,
              inputsRaw,
              fragInputOutput,
              defaultRuntimeAttributes,
              delayWorkspaceDestruction,
              dxApi,
              evaluator
          )
          fragRunner.apply(fragInputs.blockPath, fragInputs.env, RunnerWfFragmentMode.Launch)
        case ExecAction.Collect =>
          val fragRunner = WfFragRunner(
              wf,
              taskDir,
              typeAliases,
              document,
              instanceTypeDB,
              fragInputs.execLinkInfo,
              dxPathConfig,
              fileResolver,
              wdlVarLinksConverter,
              jobInputOutput,
              inputsRaw,
              fragInputOutput,
              defaultRuntimeAttributes,
              delayWorkspaceDestruction,
              dxApi,
              evaluator
          )
          fragRunner.apply(fragInputs.blockPath, fragInputs.env, RunnerWfFragmentMode.Collect)
        case ExecAction.WfInputs =>
<<<<<<< HEAD
          val wfInputs = WfInputs(wf, document, wdlVarLinksConverter, dxApi, evaluator)
=======
          val wfInputs = WfInputs(wf, document, wdlVarLinksConverter, dxApi)
>>>>>>> cce7e8f8
          wfInputs.apply(fragInputs.env)
        case ExecAction.WfOutputs =>
          val wfOutputs = WfOutputs(wf, document, wdlVarLinksConverter, dxApi, evaluator)
          wfOutputs.apply(fragInputs.env)

        case ExecAction.WfCustomReorgOutputs =>
          val wfCustomReorgOutputs = WfOutputs(
              wf,
              document,
              wdlVarLinksConverter,
              dxApi,
              evaluator
          )
          // add ___reconf_status as output.
          wfCustomReorgOutputs.apply(fragInputs.env, addStatus = true)

        case ExecAction.WorkflowOutputReorg =>
          val wfReorg = WorkflowOutputReorg(dxApi)
          val refDxFiles = fragInputOutput.findRefDxFiles(inputsRaw, metaInfo)
          wfReorg.apply(refDxFiles)

        case _ =>
          throw new Exception(s"Illegal workflow fragment operation ${op}")
      }

    // write outputs, ignore null values, these could occur for optional
    // values that were not specified.
    val json = JsObject(outputFields)
<<<<<<< HEAD
    val ast_pp = json.prettyPrint
    Util.writeFileContent(jobOutputPath, ast_pp)
=======
    Util.writeFileContent(jobOutputPath, json.prettyPrint)
>>>>>>> cce7e8f8

    Success(s"success ${op}")
  }

  private def parseStreamAllFiles(s: String): Boolean = {
    s.toLowerCase match {
      case "true"  => true
      case "false" => false
      case other =>
        throw new Exception(
            s"""|the streamAllFiles flag must be a boolean (true,false).
                |Value ${other} is illegal.""".stripMargin
              .replaceAll("\n", " ")
        )
    }
  }

  private def getWdlSourceCodeFromDetails(details: JsValue): String = {
    val fields = details.asJsObject.fields
    val JsString(wdlSourceCode) = fields.getOrElse("wdlSourceCode", fields("womSourceCode"))
    wdlSourceCode
  }

  // Get the WDL source code, and the instance type database from the
  // details field stored on the platform
  private def retrieveFromDetails(
      dxApi: DxApi,
      jobInfoPath: Path
  ): (String, InstanceTypeDB, JsValue, Option[WdlRuntimeAttrs], Option[Boolean]) = {
    val jobInfo = Util.readFileContent(jobInfoPath).parseJson
    val executable: DxExecutable = jobInfo.asJsObject.fields.get("executable") match {
      case None =>
        dxApi.logger.trace(
            s"""|executable field not found locally, performing
                |an API call.
                |""".stripMargin,
            minLevel = TraceLevel.None
        )
        val dxJob = dxApi.currentJob
        dxJob.describe().executable
      case Some(JsString(x)) if x.startsWith("app-") =>
        dxApi.app(x)
      case Some(JsString(x)) if x.startsWith("applet-") =>
        dxApi.applet(x)
      case Some(other) =>
        throw new Exception(s"Malformed executable field ${other} in job info")
    }

    val details: JsValue = executable.describe(Set(Field.Details)).details.get
    val wdlSourceCodeEncoded = getWdlSourceCodeFromDetails(details)
    val wdlSourceCode = CompressionUtils.base64DecodeAndGunzip(wdlSourceCodeEncoded)

    val JsString(instanceTypeDBEncoded) = details.asJsObject.fields("instanceTypeDB")
    val dbRaw = CompressionUtils.base64DecodeAndGunzip(instanceTypeDBEncoded)
    val instanceTypeDB = dbRaw.parseJson.convertTo[InstanceTypeDB]

    val runtimeAttrs: Option[WdlRuntimeAttrs] =
      details.asJsObject.fields.get("runtimeAttrs") match {
        case None         => None
        case Some(JsNull) => None
        case Some(x)      => Some(x.convertTo[WdlRuntimeAttrs])
      }

    val delayWorkspaceDestruction: Option[Boolean] =
      details.asJsObject.fields.get("delayWorkspaceDestruction") match {
        case Some(JsBoolean(flag)) => Some(flag)
        case None                  => None
      }
    (wdlSourceCode, instanceTypeDB, details, runtimeAttrs, delayWorkspaceDestruction)
  }

  // Report an error, since this is called from a bash script, we
  // can't simply raise an exception. Instead, we write the error to
  // a standard JSON file.
  def writeJobError(jobErrorPath: Path, e: Throwable): Unit = {
    val errType = e match {
      case _: AppException         => "AppError"
      case _: AppInternalException => "AppInternalError"
      case _: Throwable            => "AppInternalError"
    }
    // We are limited in what characters can be written to json, so we
    // provide a short description for json.
    //
    // Note: we sanitize this string, to be absolutely sure that
    // it does not contain problematic JSON characters.
    val errMsg = JsObject(
        "error" -> JsObject(
            "type" -> JsString(errType),
            "message" -> JsUtils.sanitizedString(e.getMessage)
        )
    ).prettyPrint
    Util.writeFileContent(jobErrorPath, errMsg)

    // Write out a full stack trace to standard error.
    System.err.println(exceptionToString(e))
  }

  def dispatchCommand(args: Seq[String]): Termination = {
    val operation = ExecAction.values.find(x => normKey(x.toString) == normKey(args.head))
    operation match {
      case None =>
        Failure(s"unknown internal action ${args.head}")
      case Some(op) if args.length == 4 =>
        val homeDir = Paths.get(args(1))
        val logger = Logger(quiet = false, traceLevel = getTraceLevel(Some(args(2))))
        val dxApi = DxApi(logger)
        val streamAllFiles = parseStreamAllFiles(args(3))
        val (jobInputPath, jobOutputPath, jobErrorPath, jobInfoPath) = jobFilesOfHomeDir(homeDir)
        val dxPathConfig = buildRuntimePathConfig(streamAllFiles, logger)
        val inputs: JsValue = Util.readFileContent(jobInputPath).parseJson
        val allFilesReferenced = inputs.asJsObject.fields.flatMap {
          case (_, jsElem) => dxApi.findFiles(jsElem)
        }.toVector
        // Describe all the files, in one go
        val dxFileDescCache = DxFileDescCache(dxApi.fileBulkDescribe(allFilesReferenced))
        val dxProtocol = DxFileAccessProtocol(dxApi, dxFileDescCache)
        val fileResolver =
          FileSourceResolver.create(localDirectories = Vector(dxPathConfig.homeDir),
                                    userProtocols = Vector(dxProtocol),
                                    logger = logger)

        // Get the WDL source code (currently WDL, could be also CWL in the future)
        // Parse the inputs, convert to WDL values.
        val (wdlSourceCode,
             instanceTypeDB,
             metaInfo,
             defaultRuntimeAttrs,
             delayWorkspaceDestruction) =
          retrieveFromDetails(dxApi, jobInfoPath)

        try {
          op match {
            case ExecAction.Collect | ExecAction.WfFragment | ExecAction.WfInputs |
                ExecAction.WfOutputs | ExecAction.WorkflowOutputReorg |
                ExecAction.WfCustomReorgOutputs =>
              workflowFragAction(
                  op,
                  wdlSourceCode,
                  instanceTypeDB,
                  metaInfo,
                  jobInputPath,
                  jobOutputPath,
                  dxPathConfig,
                  fileResolver,
                  dxFileDescCache,
                  defaultRuntimeAttrs,
                  delayWorkspaceDestruction,
                  dxApi
              )
            case ExecAction.TaskCheckInstanceType | ExecAction.TaskProlog |
                ExecAction.TaskInstantiateCommand | ExecAction.TaskEpilog |
                ExecAction.TaskRelaunch =>
              taskAction(
                  op,
                  wdlSourceCode,
                  instanceTypeDB,
                  jobInputPath,
                  jobOutputPath,
                  dxPathConfig,
                  fileResolver,
                  dxFileDescCache,
                  defaultRuntimeAttrs,
                  delayWorkspaceDestruction,
                  dxApi
              )
          }
        } catch {
          case e: Throwable =>
            writeJobError(jobErrorPath, e)
            Failure(s"failure running ${op}")
        }
      case Some(_) =>
        BadUsageTermination(s"""|Bad arguments to internal operation
                                |  ${args}
                                |Usage:
                                |  java -jar dxWDL.jar internal <action> <home dir> <debug level>
                                |""".stripMargin)
    }
  }

  def main(args: Seq[String]): Unit = {
    terminate(dispatchCommand(args))
  }
}<|MERGE_RESOLUTION|>--- conflicted
+++ resolved
@@ -108,12 +108,7 @@
         val json = JsObject(outputFields.filter {
           case (_, jsValue) => jsValue != null && jsValue != JsNull
         })
-<<<<<<< HEAD
-        val ast_pp = json.prettyPrint
-        Util.writeFileContent(jobOutputPath, ast_pp)
-=======
         Util.writeFileContent(jobOutputPath, json.prettyPrint)
->>>>>>> cce7e8f8
         Success(s"success ${op}")
 
       case ExecAction.TaskRelaunch =>
@@ -121,12 +116,7 @@
         val json = JsObject(outputFields.filter {
           case (_, jsValue) => jsValue != null && jsValue != JsNull
         })
-<<<<<<< HEAD
-        val ast_pp = json.prettyPrint
-        Util.writeFileContent(jobOutputPath, ast_pp)
-=======
         Util.writeFileContent(jobOutputPath, json.prettyPrint)
->>>>>>> cce7e8f8
         Success(s"success ${op}")
 
       case _ =>
@@ -211,11 +201,7 @@
           )
           fragRunner.apply(fragInputs.blockPath, fragInputs.env, RunnerWfFragmentMode.Collect)
         case ExecAction.WfInputs =>
-<<<<<<< HEAD
           val wfInputs = WfInputs(wf, document, wdlVarLinksConverter, dxApi, evaluator)
-=======
-          val wfInputs = WfInputs(wf, document, wdlVarLinksConverter, dxApi)
->>>>>>> cce7e8f8
           wfInputs.apply(fragInputs.env)
         case ExecAction.WfOutputs =>
           val wfOutputs = WfOutputs(wf, document, wdlVarLinksConverter, dxApi, evaluator)
@@ -244,12 +230,7 @@
     // write outputs, ignore null values, these could occur for optional
     // values that were not specified.
     val json = JsObject(outputFields)
-<<<<<<< HEAD
-    val ast_pp = json.prettyPrint
-    Util.writeFileContent(jobOutputPath, ast_pp)
-=======
     Util.writeFileContent(jobOutputPath, json.prettyPrint)
->>>>>>> cce7e8f8
 
     Success(s"success ${op}")
   }
