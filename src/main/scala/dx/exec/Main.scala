--- conflicted
+++ resolved
@@ -7,17 +7,10 @@
 import dx.compiler.WdlRuntimeAttrs
 import dx.core.io.{DxFileAccessProtocol, DxFileDescCache, DxPathConfig}
 import dx.core.languages.wdl.{Evaluator, ParseSource, WdlVarLinksConverter}
-<<<<<<< HEAD
-import dx.core.util.CompressionUtils
-import dx.core.util.MainUtils._
-import spray.json._
-import wdlTools.util.{FileSourceResolver, JsUtils, Logger, TraceLevel, Util}
-=======
 import dx.core.util.MainUtils._
 import dx.core.util.CompressionUtils
 import wdlTools.util.{FileSourceResolver, JsUtils, Logger, TraceLevel, Util}
 import spray.json._
->>>>>>> 33c1d22d
 
 object Main {
   object ExecAction extends Enumeration {
@@ -57,10 +50,8 @@
 
     val wdlVarLinksConverter =
       WdlVarLinksConverter(dxApi, fileResolver, dxFileDescCache, typeAliases)
-<<<<<<< HEAD
+
     // build an object capable of evaluating WDL expressions
-=======
->>>>>>> 33c1d22d
     val evaluator = Evaluator.make(dxPathConfig, fileResolver, document.version.value)
     val jobInputOutput =
       JobInputOutput(dxPathConfig,
@@ -119,12 +110,7 @@
         val json = JsObject(outputFields.filter {
           case (_, jsValue) => jsValue != null && jsValue != JsNull
         })
-<<<<<<< HEAD
         Util.writeFileContent(jobOutputPath, json.prettyPrint)
-=======
-        val ast_pp = json.prettyPrint
-        Util.writeFileContent(jobOutputPath, ast_pp)
->>>>>>> 33c1d22d
         Success(s"success ${op}")
 
       case ExecAction.TaskRelaunch =>
@@ -170,10 +156,7 @@
                                         wdlVarLinksConverter,
                                         dxApi,
                                         evaluator)
-<<<<<<< HEAD
-
-=======
->>>>>>> 33c1d22d
+
     // setup the utility directories that the frag-runner employs
     val fragInputOutput = WfFragInputOutput(typeAliases, wdlVarLinksConverter, dxApi)
 
@@ -225,12 +208,7 @@
           val wfInputs = WfInputs(wf, document, wdlVarLinksConverter, dxApi)
           wfInputs.apply(fragInputs.env)
         case ExecAction.WfOutputs =>
-<<<<<<< HEAD
-          val wfOutputs =
-            WfOutputs(wf, document, wdlVarLinksConverter, dxApi, evaluator)
-=======
           val wfOutputs = WfOutputs(wf, document, wdlVarLinksConverter, dxApi, evaluator)
->>>>>>> 33c1d22d
           wfOutputs.apply(fragInputs.env)
 
         case ExecAction.WfCustomReorgOutputs =>
@@ -245,18 +223,7 @@
           wfCustomReorgOutputs.apply(fragInputs.env, addStatus = true)
 
         case ExecAction.WorkflowOutputReorg =>
-<<<<<<< HEAD
-          val wfReorg =
-            WorkflowOutputReorg(wf,
-                                document,
-                                typeAliases,
-                                dxPathConfig,
-                                fileResolver,
-                                dxFileDescCache,
-                                dxApi)
-=======
           val wfReorg = WorkflowOutputReorg(dxApi)
->>>>>>> 33c1d22d
           val refDxFiles = fragInputOutput.findRefDxFiles(inputsRaw, metaInfo)
           wfReorg.apply(refDxFiles)
 
