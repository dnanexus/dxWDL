package dx.core.languages.wdl

import java.nio.file.Path

import dx.api.DxApi
import dx.core.io.DxFileAccessProtocol
import dx.core.languages.Language
import wdlTools.syntax.{Parsers, SyntaxException}
import wdlTools.types.{
  Context,
  TypeException,
  TypeInfer,
  TypeOptions,
  WdlTypes,
  TypeCheckingRegime => WdlTypeCheckingRegime,
  TypedAbstractSyntax => TAT
}
import wdlTools.util.{Adjuncts, FileSourceResolver, LocalFileSource, StringFileSource}

// Read, parse, and typecheck a WDL source file. This includes loading all imported files.
case class ParseSource(dxApi: DxApi) {
  private val logger = dxApi.logger
  private case class BInfo(callables: Map[String, TAT.Callable],
                           sources: Map[String, TAT.Document],
                           adjunctFiles: Map[String, Vector[Adjuncts.AdjunctFile]])

  private def mergeCallables(aCallables: Map[String, TAT.Callable],
                             bCallables: Map[String, TAT.Callable]): Map[String, TAT.Callable] = {
    aCallables.foldLeft(bCallables) {
      case (accu, (name, callable)) =>
        accu.get(name) match {
          case None =>
            accu + (name -> callable)

          // The comparision is done with "toString", because otherwise two
          // identical definitions are somehow, through the magic of Scala,
          // unequal.
          case Some(existing) if existing != callable =>
            logger.error(s"""|${name} appears with two different callable definitions
                             |1)
                             |${callable}
                             |
                             |2)
                             |${existing}
                             |""".stripMargin)
            throw new Exception(s"callable ${name} appears twice, with two different definitions")
          case _ =>
            // The same task/workflow appears twice
            accu
        }
    }
  }

  private def bInfoFromDoc(doc: TAT.Document): BInfo = {
    // Add source and adjuncts for main file
    val (sources, adjunctFiles) = doc.source match {
<<<<<<< HEAD
      case localFs: LocalFileSource =>
        val absPath: Path = localFs.localPath
        val sources = Map(absPath.toString -> doc)
        val adjunctFiles = Adjuncts.findAdjunctFiles(absPath)
        (sources, adjunctFiles)
      case fs =>
        val sources = Map(fs.toString -> doc)
=======
      case localSource: LocalFileSource =>
        val absPath: Path = localSource.localPath
        val sources = Map(absPath.toString -> doc)
        val adjunctFiles = Adjuncts.findAdjunctFiles(absPath)
        (sources, adjunctFiles)
      case otherSource =>
        val sources = Map(otherSource.toString -> doc)
>>>>>>> 005de612
        (sources, Map.empty[String, Vector[Adjuncts.AdjunctFile]])
    }
    val tasks: Vector[TAT.Task] = doc.elements.collect {
      case x: TAT.Task => x
    }
    val allCallables = (tasks ++ doc.workflow.toVector).map { callable =>
      callable.name -> callable
    }.toMap

    BInfo(allCallables, sources, adjunctFiles)
  }

  private def makeOptions(importDirs: Vector[Path]): TypeOptions = {
    val dxProtocol = DxFileAccessProtocol(dxApi)
    val fileResolver = FileSourceResolver.create(importDirs, Vector(dxProtocol), logger)
    TypeOptions(
        fileResolver = fileResolver,
        logger = logger,
        followImports = true,
        typeChecking = WdlTypeCheckingRegime.Strict
    )
  }

  // recurse into the imported packages
  //
  // Check the uniqueness of tasks, Workflows, and Types
  // merge everything into one bundle.
  private def dfsFlatten(tDoc: TAT.Document): BInfo = {
    val imports: Vector[TAT.ImportDoc] = tDoc.elements.collect {
      case x: TAT.ImportDoc => x
    }

    val topLevelBInfo = bInfoFromDoc(tDoc)

    // dive into the imported documents and fold them into the top-level
    // document
    val retval = imports.foldLeft(topLevelBInfo) {
      case (accu: BInfo, imp) =>
        val flatImpBInfo = dfsFlatten(imp.doc)
        BInfo(
            callables = mergeCallables(accu.callables, flatImpBInfo.callables),
            sources = accu.sources ++ flatImpBInfo.sources,
            adjunctFiles = accu.adjunctFiles ++ flatImpBInfo.adjunctFiles
        )
    }
    retval
  }

  private def parseWdlFromPath(path: Path, importDirs: Vector[Path]): (TAT.Document, Context) = {
    val srcDir = path.getParent
    val opts = makeOptions(importDirs :+ srcDir)
    val parsers = Parsers(opts)
    val doc = parsers.parseDocument(opts.fileResolver.fromPath(path))
    TypeInfer(opts).apply(doc)
  }

  // Parses the main WDL file and all imports and creates a "bundle" of workflows and tasks.
  // Also returns 1) a mapping of input files to source documents; 2) a mapping of input files to
  // "adjuncts" (such as README files); and 3) a vector of sub-bundles (one per import).
  def apply(mainFile: Path, imports: List[Path]): (Language.Value,
                                                   Bundle,
                                                   Map[String, TAT.Document],
                                                   Map[String, Vector[Adjuncts.AdjunctFile]]) = {
    // Resolves for:
    // - Where we run from
    // - Where the file is

    // parse and type check
    val mainAbsPath = mainFile.toAbsolutePath
    val (tMainDoc, ctxTypes) = parseWdlFromPath(mainAbsPath, imports.toVector)

    val primaryCallable =
      tMainDoc.workflow match {
        case None =>
          val tasks: Vector[TAT.Task] = tMainDoc.elements.collect {
            case x: TAT.Task => x
          }
          if (tasks.size == 1) {
            Some(tasks.head)
          } else {
            None
          }
        case Some(wf) => Some(wf)
        case _        => None
      }

    // recurse into the imported packages
    //
    // Check the uniqueness of tasks, Workflows, and Types
    // merge everything into one bundle.
    val flatInfo: BInfo = dfsFlatten(tMainDoc)

    (Language.fromWdlVersion(tMainDoc.version.value),
     Bundle(primaryCallable, flatInfo.callables, ctxTypes.aliases),
     flatInfo.sources,
     flatInfo.adjunctFiles)
  }

  private def parseWdlFromString(
      src: String,
      opts: TypeOptions = makeOptions(Vector.empty)
  ): (TAT.Document, Context) = {
    val sourceCode = StringFileSource(src)
    try {
      val parser = Parsers(opts).getParser(sourceCode)
      val doc = parser.parseDocument(sourceCode)
      TypeInfer(opts).apply(doc)
    } catch {
      case se: SyntaxException =>
        System.out.println("WDL code is syntactically invalid ----- ")
        System.out.println(src)
        throw se
      case te: TypeException =>
        System.out.println("WDL code is syntactically valid BUT it fails type-checking ----- ")
        System.out.println(src)
        throw te
    }
  }

  // throw an exception if this WDL program is invalid
  def validateWdlCode(wdlWfSource: String, language: Option[Language.Value] = None): Unit = {
    val (tDoc, _) = parseWdlFromString(wdlWfSource)

    // Check that this is the correct language version
    language match {
      case None => ()
      case Some(requiredLang) =>
        val docLang = Language.fromWdlVersion(tDoc.version.value)
        if (docLang != requiredLang)
          throw new Exception(s"document has wrong version $docLang, should be $requiredLang")
    }
  }

  // Parse a Workflow source file. Return the:
  //  * workflow definition
  //  * directory of tasks
  //  * directory of type aliases
  def parseWdlWorkflow(
      wfSource: String
  ): (TAT.Workflow, Map[String, TAT.Task], Map[String, WdlTypes.T], TAT.Document) = {
    val (tDoc, _) = parseWdlFromString(wfSource)
    val tasks = tDoc.elements.collect {
      case task: TAT.Task => task.name -> task
    }.toMap
    val aliases = tDoc.elements.collect {
      case struct: TAT.StructDefinition =>
        struct.name -> WdlTypes.T_Struct(struct.name, struct.members)
    }.toMap
    val wf = tDoc.workflow match {
      case None    => throw new RuntimeException("This document should have a workflow")
      case Some(x) => x
    }
    (wf, tasks, aliases, tDoc)
  }

  def parseWdlTasks(
      wfSource: String
  ): (Map[String, TAT.Task], Map[String, WdlTypes.T], TAT.Document) = {
    val (tDoc, typeCtx) = parseWdlFromString(wfSource)
    val tasks = tDoc.elements.collect {
      case task: TAT.Task => task.name -> task
    }.toMap
    (tasks, typeCtx.aliases, tDoc)
  }

  def parseWdlTask(taskSource: String): (TAT.Task, Map[String, WdlTypes.T], TAT.Document) = {
    val (tasks, aliases, tDoc) = parseWdlTasks(taskSource)
    if (tDoc.workflow.isDefined)
      throw new Exception("a workflow that shouldn't be a member of this document")
    if (tasks.isEmpty)
      throw new Exception("no tasks in this WDL program")
    if (tasks.size > 1)
      throw new Exception("More than one task in this WDL program")
    (tasks.values.head, aliases, tDoc)
  }

  // Extract the only task from a namespace
  def getMainTask(bundle: Bundle): TAT.Task = {
    bundle.primaryCallable match {
      case None                 => throw new Exception("found no callable")
      case Some(task: TAT.Task) => task
      case Some(wf)             => throw new Exception(s"found a workflow ${wf.name} and not a task")
    }
  }
}<|MERGE_RESOLUTION|>--- conflicted
+++ resolved
@@ -54,15 +54,6 @@
   private def bInfoFromDoc(doc: TAT.Document): BInfo = {
     // Add source and adjuncts for main file
     val (sources, adjunctFiles) = doc.source match {
-<<<<<<< HEAD
-      case localFs: LocalFileSource =>
-        val absPath: Path = localFs.localPath
-        val sources = Map(absPath.toString -> doc)
-        val adjunctFiles = Adjuncts.findAdjunctFiles(absPath)
-        (sources, adjunctFiles)
-      case fs =>
-        val sources = Map(fs.toString -> doc)
-=======
       case localSource: LocalFileSource =>
         val absPath: Path = localSource.localPath
         val sources = Map(absPath.toString -> doc)
@@ -70,7 +61,6 @@
         (sources, adjunctFiles)
       case otherSource =>
         val sources = Map(otherSource.toString -> doc)
->>>>>>> 005de612
         (sources, Map.empty[String, Vector[Adjuncts.AdjunctFile]])
     }
     val tasks: Vector[TAT.Task] = doc.elements.collect {
