--- conflicted
+++ resolved
@@ -1,9 +1,5 @@
 dxWDL {
-<<<<<<< HEAD
-    version = "v2.00-rc"
-=======
     version = "2.0.0-rc2"
->>>>>>> 9d3e3b81
 }
 
 #
