--- conflicted
+++ resolved
@@ -1,9 +1,5 @@
 dxWDL {
-<<<<<<< HEAD
-    version = "v2.00-rc"
-=======
     version = "pre-v2.0.1-rc"
->>>>>>> ad83538a
 }
 
 #
