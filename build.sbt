import Merging.customMergeStrategy
import sbt.Keys._
import sbtassembly.AssemblyPlugin.autoImport._

scalaVersion := "2.13.2"
name := "dxWDL"
organization := "com.dnanexus"
val root = project.in(file("."))

// reduce the maximum number of errors shown by the Scala compiler
maxErrors := 7

//coverageEnabled := true

javacOptions ++= Seq("-Xlint:deprecation")

// Show deprecation warnings
scalacOptions ++= Seq(
    "-unchecked",
    "-deprecation",
    "-feature",
    "-explaintypes",
    "-encoding",
    "UTF-8",
    "-Xlint:constant",
    "-Xlint:delayedinit-select",
    "-Xlint:doc-detached",
    "-Xlint:inaccessible",
    "-Xlint:infer-any",
    "-Xlint:nullary-override",
    "-Xlint:nullary-unit",
    "-Xlint:option-implicit",
    "-Xlint:package-object-classes",
    "-Xlint:poly-implicit-overload",
    "-Xlint:private-shadow",
    "-Xlint:stars-align",
    "-Xlint:type-parameter-shadow",
    "-Ywarn-dead-code",
    "-Ywarn-unused:implicits",
    "-Ywarn-unused:privates",
    "-Ywarn-unused:locals",
    "-Ywarn-unused:imports", // warns about every unused import on every command.
    "-Xfatal-warnings" // makes those warnings fatal.
)

assemblyJarName in assembly := "dxWDL.jar"
logLevel in assembly := Level.Info
assemblyOutputPath in assembly := file("applet_resources/resources/dxWDL.jar")
assemblyMergeStrategy in assembly := customMergeStrategy.value

libraryDependencies ++= Seq(
<<<<<<< HEAD
    "com.dnanexus" % "wdltools" % "0.3.0",
=======
    "com.dnanexus" % "wdltools" % "v0.1.0",
>>>>>>> 9d3e3b81
    // antlr4 lexer + parser
    "org.antlr" % "antlr4" % "4.8",
    // JSON jackson parser
    "com.fasterxml.jackson.core" % "jackson-databind" % "2.11.0",
    "io.spray" %% "spray-json" % "1.3.5",
    "com.typesafe" % "config" % "1.3.3",
    // http support and libraries used in what remains of dxjava
    "com.google.guava" % "guava" % "18.0",
    "org.apache.httpcomponents" % "httpclient" % "4.5",
<<<<<<< HEAD
=======
    //"org.slf4j" % "slf4j-nop" % "1.7.30",
    //"org.slf4j" % "slf4j-api" % "2.0.0-alpha1",

>>>>>>> 9d3e3b81
    //---------- Test libraries -------------------//
    "org.scalactic" % "scalactic_2.13" % "3.1.1",
    "org.scalatest" % "scalatest_2.13" % "3.1.1" % "test"
)

// If an exception is thrown during tests, show the full
// stack trace, by adding the "-oF" option to the list.
//

// exclude the native tests, they are slow.
// to do this from the command line:
// sbt testOnly -- -l native
//
// comment out this line in order to allow native
// tests
// Test / testOptions += Tests.Argument("-l", "native")
Test / testOptions += Tests.Argument("-oF")

Test / parallelExecution := false

// comment out this line to enable tests in assembly
test in assembly := {}

// scalafmt
scalafmtConfig := root.base / ".scalafmt.conf"
// Coverage
//
// sbt clean coverage test
// sbt coverageReport

// To turn it off do:
// sbt coverageOff

// Ignore code parts that cannot be checked in the unit
// test environment
//coverageExcludedPackages := "dxWDL.Main;dxWDL.compiler.DxNI;dxWDL.compiler.DxObjectDirectory;dxWDL.compiler.Native"<|MERGE_RESOLUTION|>--- conflicted
+++ resolved
@@ -48,30 +48,26 @@
 assemblyOutputPath in assembly := file("applet_resources/resources/dxWDL.jar")
 assemblyMergeStrategy in assembly := customMergeStrategy.value
 
+val wdlToolsVersion = "0.3.0"
+val typesafeVersion = "1.3.3"
+val sprayVersion = "1.3.5"
+val jacksonVersion = "2.11.0"
+val guavaVersion = "18.0"
+val httpClientVersion = "4.5"
+//val scalacticVersion = "3.1.1"
+val scalatestVersion = "3.1.1"
+
 libraryDependencies ++= Seq(
-<<<<<<< HEAD
-    "com.dnanexus" % "wdltools" % "0.3.0",
-=======
-    "com.dnanexus" % "wdltools" % "v0.1.0",
->>>>>>> 9d3e3b81
-    // antlr4 lexer + parser
-    "org.antlr" % "antlr4" % "4.8",
-    // JSON jackson parser
-    "com.fasterxml.jackson.core" % "jackson-databind" % "2.11.0",
-    "io.spray" %% "spray-json" % "1.3.5",
-    "com.typesafe" % "config" % "1.3.3",
-    // http support and libraries used in what remains of dxjava
-    "com.google.guava" % "guava" % "18.0",
-    "org.apache.httpcomponents" % "httpclient" % "4.5",
-<<<<<<< HEAD
-=======
-    //"org.slf4j" % "slf4j-nop" % "1.7.30",
-    //"org.slf4j" % "slf4j-api" % "2.0.0-alpha1",
-
->>>>>>> 9d3e3b81
+    "com.dnanexus" % "wdltools" % wdlToolsVersion,
+    "io.spray" %% "spray-json" % sprayVersion,
+    "com.typesafe" % "config" % typesafeVersion,
+    // libraries used in what remains of dxjava
+    "com.fasterxml.jackson.core" % "jackson-databind" % jacksonVersion,
+    "com.google.guava" % "guava" % guavaVersion,
+    "org.apache.httpcomponents" % "httpclient" % httpClientVersion,
     //---------- Test libraries -------------------//
-    "org.scalactic" % "scalactic_2.13" % "3.1.1",
-    "org.scalatest" % "scalatest_2.13" % "3.1.1" % "test"
+    //"org.scalactic" % "scalactic_2.13" % scalacticVersion,
+    "org.scalatest" % "scalatest_2.13" % scalatestVersion % "test"
 )
 
 // If an exception is thrown during tests, show the full
