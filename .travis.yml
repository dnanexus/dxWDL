--- conflicted
+++ resolved
@@ -4,17 +4,12 @@
 
 # Start a build on for changes to master, or for pull requests
 branches:
-<<<<<<< HEAD
-    only:
-      - master
-=======
   only:
     - master
 
 # Don't clone automatically
 git:
   clone: false
->>>>>>> 30e44e04
 
 addons:
   apt:
